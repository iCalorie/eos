--- conflicted
+++ resolved
@@ -28,13 +28,8 @@
     *
     *  Example:
     *  @code
-<<<<<<< HEAD
-    *  product_key producers[21];
+    *  account_name producers[21];
     *  get_active_producers(producers, sizeof(account_name)*21);
-=======
-    *  account_name producers[21];
-    *  uint32_t bytes_populated = get_active_producers(producers, sizeof(account_name)*21);
->>>>>>> a8c6a935
     *  @endcode
     */
 
