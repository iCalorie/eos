/**
 *  @file
 *  @copyright defined in eos/LICENSE.txt
 */
#pragma once

#include <eosiolib/types.hpp>

namespace eosiosystem {

   typedef std::vector<char> bytes;
   typedef std::string type_name;
   typedef std::string field_name;

   struct permission_level_weight {
      permission_level  permission;
      weight_type       weight;

      EOSLIB_SERIALIZE( permission_level_weight, (permission)(weight) )
   };

   struct key_weight {
      public_key   key;
      weight_type  weight;

      EOSLIB_SERIALIZE( key_weight, (key)(weight) )
   };

   struct authority {
      uint32_t                              threshold;
      std::vector<key_weight>               keys;
      std::vector<permission_level_weight>  accounts;

      EOSLIB_SERIALIZE( authority, (threshold)(keys)(accounts) )
   };

   struct type_def {
      type_name   new_type_name;
      type_name   type;

      EOSLIB_SERIALIZE( type_def, (new_type_name)(type) )
   };

   struct field_def {
      field_name name;
      type_name  type;

      EOSLIB_SERIALIZE( field_def, (name)(type) )
   };

   struct struct_def {
      type_name              name;
      type_name              base;
      std::vector<field_def> fields;

      EOSLIB_SERIALIZE( struct_def, (name)(base)(fields) )
   };

   struct action_def {
      action_name name;
      type_name   type;

      EOSLIB_SERIALIZE(action_def, (name)(type) )
   };

   struct table_def {
      table_name              name;
      type_name               index_type;
      std::vector<field_name> key_names;
      std::vector<type_name>  key_types;
      type_name               type;

      EOSLIB_SERIALIZE(table_def, (name)(index_type)(key_names)(key_types)(type) )
   };

   struct abi_def {
      std::vector<type_def>     types;
      std::vector<struct_def>   structs;
      std::vector<action_def>   actions;
      std::vector<table_def>    tables;

      EOSLIB_SERIALIZE( abi_def, (types)(structs)(actions)(tables) )
   };

   template <account_name SystemAccount>
   class native {
      public:
         ACTION( SystemAccount, newaccount ) {
            account_name                     creator;
            account_name                     name;
            authority                        owner;
            authority                        active;
            authority                        recovery;

            EOSLIB_SERIALIZE( newaccount, (creator)(name)(owner)(active)(recovery) )
         };

         static void on( const newaccount& ) {
         }

         ACTION( SystemAccount, updateauth ) {
            account_name                      account;
            permission_name                   permission;
            permission_name                   parent;
            authority                         data;

            EOSLIB_SERIALIZE( updateauth, (account)(permission)(parent)(data) )
         };

         static void on( const updateauth& ) {
         }

         ACTION( SystemAccount, deleteauth ) {
            account_name                      account;
            permission_name                   permission;

            EOSLIB_SERIALIZE( deleteauth, (account)(permission) )
         };

         static void on( const deleteauth& ) {
         }

         ACTION( SystemAccount, linkauth ) {
            account_name                      account;
            account_name                      code;
            action_name                       type;
            permission_name                   requirement;

            EOSLIB_SERIALIZE( linkauth, (account)(code)(type)(requirement) )
         };

         static void on( const linkauth& ) {
         }

         ACTION( SystemAccount, unlinkauth ) {
            account_name                      account;
            account_name                      code;
            action_name                       type;

            EOSLIB_SERIALIZE( unlinkauth, (account)(code)(type) )
         };

         static void on( const unlinkauth& ) {
         }

         ACTION( SystemAccount, postrecovery ) {
            account_name       account;
            authority          data;
            std::string        memo;

            EOSLIB_SERIALIZE( postrecovery, (account)(data)(memo) )
         };

         static void on( const postrecovery& ) {
         }

         ACTION( SystemAccount, passrecovery ) {
            account_name   account;

            EOSLIB_SERIALIZE( passrecovery, (account) )
         };

         static void on( const passrecovery& ) {
         }

         ACTION( SystemAccount, vetorecovery ) {
            account_name   account;

            EOSLIB_SERIALIZE( vetorecovery, (account) )
         };

         static void on( const vetorecovery& ) {
         }

         ACTION( SystemAccount, setabi ) {
            account_name                     account;
            abi_def                          abi;

            EOSLIB_SERIALIZE( setabi, (account)(abi) )
         };

         static void on( const setabi& ) {
         }

         struct onerror: eosio::action_meta<SystemAccount, N(onerror)>, bytes {
            EOSLIB_SERIALIZE_DERIVED( onerror, bytes, BOOST_PP_SEQ_NIL )
         };

         static void on( const onerror& ) {
         }

         ACTION( SystemAccount, canceldelay ) {
<<<<<<< HEAD
            uint32_t   sender_id;

            EOSLIB_SERIALIZE( canceldelay, (sender_id) )
=======
            transaction_id_type   trx_id;
            
            EOSLIB_SERIALIZE( canceldelay, (trx_id) )
>>>>>>> 266accd8
         };

         static void on( const canceldelay& ) {
         }
         
   };
}<|MERGE_RESOLUTION|>--- conflicted
+++ resolved
@@ -190,19 +190,13 @@
          }
 
          ACTION( SystemAccount, canceldelay ) {
-<<<<<<< HEAD
-            uint32_t   sender_id;
-
-            EOSLIB_SERIALIZE( canceldelay, (sender_id) )
-=======
             transaction_id_type   trx_id;
-            
+
             EOSLIB_SERIALIZE( canceldelay, (trx_id) )
->>>>>>> 266accd8
          };
 
          static void on( const canceldelay& ) {
          }
-         
+
    };
 }