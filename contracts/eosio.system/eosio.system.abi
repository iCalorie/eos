--- conflicted
+++ resolved
@@ -726,7 +726,6 @@
       "name": "voter_info",
       "base": "",
       "fields": [
-<<<<<<< HEAD
         {"name":"owner",                "type":"account_name"},
         {"name":"proxy",                "type":"account_name"},
         {"name":"producers",            "type":"account_name[]"},
@@ -734,48 +733,6 @@
         {"name":"last_vote_weight",     "type":"float64"},
         {"name":"proxied_vote_weight",  "type":"float64"},
         {"name":"is_proxy",             "type":"bool"}
-=======
-        {
-          "name": "owner",
-          "type": "account_name"
-        },
-        {
-          "name": "proxy",
-          "type": "account_name"
-        },
-        {
-          "name": "producers",
-          "type": "account_name[]"
-        },
-        {
-          "name": "staked",
-          "type": "int64"
-        },
-        {
-          "name": "last_vote_weight",
-          "type": "float64"
-        },
-        {
-          "name": "proxied_vote_weight",
-          "type": "float64"
-        },
-        {
-          "name": "is_proxy",
-          "type": "bool"
-        },
-        {
-          "name": "deferred_trx_id",
-          "type": "uint32"
-        },
-        {
-          "name": "last_unstake_time",
-          "type": "time_point_sec"
-        },
-        {
-          "name": "unstaking",
-          "type": "asset"
-        }
->>>>>>> 4b476ec1
       ]
     },
     {
