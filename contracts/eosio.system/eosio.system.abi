{
   "version": "eosio::abi/1.0",
   "types": [{
      "new_type_name": "account_name",
      "type": "name"
   },{
      "new_type_name": "permission_name",
      "type": "name"
   },{
      "new_type_name": "action_name",
      "type": "name"
   },{
      "new_type_name": "transaction_id_type",
      "type": "checksum256"
   },{
      "new_type_name": "weight_type",
      "type": "uint16"
   }],
   "structs": [{
      "name": "permission_level",
      "base": "",
      "fields": [
        {"name":"actor",      "type":"account_name"},
        {"name":"permission", "type":"permission_name"}
      ]
    },{
      "name": "key_weight",
      "base": "",
      "fields": [
        {"name":"key",    "type":"public_key"},
        {"name":"weight", "type":"weight_type"}
      ]
    },{
      "name": "permission_level_weight",
      "base": "",
      "fields": [
        {"name":"permission", "type":"permission_level"},
        {"name":"weight",     "type":"weight_type"}
      ]
    },{
      "name": "wait_weight",
      "base": "",
      "fields": [
        {"name":"wait_sec", "type":"uint32"},
        {"name":"weight",   "type":"weight_type"}
      ]
    },{
      "name": "authority",
      "base": "",
      "fields": [
        {"name":"threshold", "type":"uint32"},
        {"name":"keys",      "type":"key_weight[]"},
        {"name":"accounts",  "type":"permission_level_weight[]"},
        {"name":"waits",     "type":"wait_weight[]"}
      ]
    },{
      "name": "newaccount",
      "base": "",
      "fields": [
        {"name":"creator", "type":"account_name"},
        {"name":"name",    "type":"account_name"},
        {"name":"owner",   "type":"authority"},
        {"name":"active",  "type":"authority"}
      ]
    },{
      "name": "setcode",
      "base": "",
      "fields": [
        {"name":"account",   "type":"account_name"},
        {"name":"vmtype",    "type":"uint8"},
        {"name":"vmversion", "type":"uint8"},
        {"name":"code",      "type":"bytes"}
      ]
    },{
      "name": "setabi",
      "base": "",
      "fields": [
        {"name":"account", "type":"account_name"},
        {"name":"abi",     "type":"bytes"}
      ]
    },{
      "name": "updateauth",
      "base": "",
      "fields": [
        {"name":"account",    "type":"account_name"},
        {"name":"permission", "type":"permission_name"},
        {"name":"parent",     "type":"permission_name"},
        {"name":"auth",       "type":"authority"}
      ]
    },{
      "name": "deleteauth",
      "base": "",
      "fields": [
        {"name":"account",    "type":"account_name"},
        {"name":"permission", "type":"permission_name"}
      ]
    },{
      "name": "linkauth",
      "base": "",
      "fields": [
        {"name":"account",     "type":"account_name"},
        {"name":"code",        "type":"account_name"},
        {"name":"type",        "type":"action_name"},
        {"name":"requirement", "type":"permission_name"}
      ]
    },{
      "name": "unlinkauth",
      "base": "",
      "fields": [
        {"name":"account",     "type":"account_name"},
        {"name":"code",        "type":"account_name"},
        {"name":"type",        "type":"action_name"}
      ]
    },{
      "name": "canceldelay",
      "base": "",
      "fields": [
        {"name":"canceling_auth", "type":"permission_level"},
        {"name":"trx_id",         "type":"transaction_id_type"}
      ]
    },{
      "name": "onerror",
      "base": "",
      "fields": [
        {"name":"sender_id", "type":"uint128"},
        {"name":"sent_trx",  "type":"bytes"}
      ]
    },{
      "name": "buyrambytes",
      "base": "",
      "fields": [
         {"name":"payer", "type":"account_name"},
         {"name":"receiver", "type":"account_name"},
         {"name":"bytes", "type":"uint32"}
      ]
    },{
      "name": "sellram",
      "base": "",
      "fields": [
         {"name":"account", "type":"account_name"},
         {"name":"bytes", "type":"uint64"}
      ]
    },{
      "name": "buyram",
      "base": "",
      "fields": [
         {"name":"payer", "type":"account_name"},
         {"name":"receiver", "type":"account_name"},
         {"name":"quant", "type":"asset"}
      ]
    },{
      "name": "delegatebw",
      "base": "",
      "fields": [
         {"name":"from", "type":"account_name"},
         {"name":"receiver", "type":"account_name"},
         {"name":"stake_net_quantity", "type":"asset"},
         {"name":"stake_cpu_quantity", "type":"asset"},
         {"name":"transfer", "type":"bool"}
      ]
    },{
      "name": "undelegatebw",
      "base": "",
      "fields": [
         {"name":"from", "type":"account_name"},
         {"name":"receiver", "type":"account_name"},
         {"name":"unstake_net_quantity", "type":"asset"},
         {"name":"unstake_cpu_quantity", "type":"asset"}
      ]
    },{
      "name": "refund",
      "base": "",
      "fields": [
         {"name":"owner", "type":"account_name"}
      ]
    },{
      "name": "delegated_bandwidth",
      "base": "",
      "fields": [
         {"name":"from", "type":"account_name"},
         {"name":"to", "type":"account_name"},
         {"name":"net_weight", "type":"asset"},
         {"name":"cpu_weight", "type":"asset"}
      ]
    },{
      "name": "user_resources",
      "base": "",
      "fields": [
         {"name":"owner", "type":"account_name"},
         {"name":"net_weight", "type":"asset"},
         {"name":"cpu_weight", "type":"asset"},
         {"name":"ram_bytes", "type":"uint64"}
      ]
    },{
      "name": "total_resources",
      "base": "",
      "fields": [
         {"name":"owner", "type":"account_name"},
         {"name":"net_weight", "type":"asset"},
         {"name":"cpu_weight", "type":"asset"},
         {"name":"ram_bytes", "type":"uint64"}
      ]
    },{
      "name": "refund_request",
      "base": "",
      "fields": [
         {"name":"owner", "type":"account_name"},
         {"name":"request_time", "type":"time_point_sec"},
         {"name":"amount", "type":"uint64"}
      ]
    },{
      "name": "blockchain_parameters",
      "base": "",
      "fields": [

         {"name":"max_block_net_usage",                 "type":"uint64"},
         {"name":"target_block_net_usage_pct",          "type":"uint32"},
         {"name":"max_transaction_net_usage",           "type":"uint32"},
         {"name":"base_per_transaction_net_usage",      "type":"uint32"},
         {"name":"net_usage_leeway",                    "type":"uint32"},
         {"name":"context_free_discount_net_usage_num", "type":"uint32"},
         {"name":"context_free_discount_net_usage_den", "type":"uint32"},
         {"name":"max_block_cpu_usage",                 "type":"uint32"},
         {"name":"target_block_cpu_usage_pct",          "type":"uint32"},
         {"name":"max_transaction_cpu_usage",           "type":"uint32"},
         {"name":"min_transaction_cpu_usage",           "type":"uint32"},
         {"name":"max_transaction_lifetime",            "type":"uint32"},
         {"name":"deferred_trx_expiration_window",      "type":"uint32"},
         {"name":"max_transaction_delay",               "type":"uint32"},
         {"name":"max_inline_action_size",              "type":"uint32"},
         {"name":"max_inline_action_depth",             "type":"uint16"},
         {"name":"max_authority_depth",                 "type":"uint16"},
         {"name":"max_generated_transaction_count",     "type":"uint32"}

      ]
    },{
      "name": "eosio_parameters",
      "base": "blockchain_parameters",
      "fields": [
         {"name":"max_ram_size", "type":"uint64"}
      ]
    },{
      "name": "eosio_global_state",
      "base": "eosio_parameters",
      "fields": [
         {"name":"total_ram_bytes_reserved",      "type":"uint64"},
         {"name":"total_ram_stake",               "type":"int64"},
         {"name":"last_producer_schedule_update", "type":"time_point_sec"},
         {"name":"last_pervote_bucket_fill",      "type":"uint64"},
         {"name":"pervote_bucket",                "type":"int64"},
         {"name":"perblock_bucket",               "type":"int64"},
         {"name":"savings",                       "type":"int64"},
         {"name":"total_unpaid_blocks",           "type":"uint32"},
         {"name":"total_activated_stake",         "type":"int64"},
         {"name":"last_producer_schedule_id",     "type":"checksum160"},
         {"name":"total_producer_vote_weight",    "type":"float64"}
      ]
    },{
      "name": "producer_info",
      "base": "",
      "fields": [
         {"name":"owner",                    "type":"account_name"},
         {"name":"total_votes",              "type":"float64"},
         {"name":"producer_key",             "type":"public_key"},
         {"name":"url",                      "type":"string"},
         {"name":"unpaid_blocks",            "type":"uint32"},
         {"name":"last_claim_time",          "type":"uint64"},
         {"name":"location",                 "type":"uint16"},
         {"name":"time_became_active",       "type":"uint32"},
         {"name":"last_produced_block_time", "type":"uint32"}
      ]
    },{
      "name": "regproducer",
      "base": "",
      "fields": [
        {"name":"producer",     "type":"account_name"},
        {"name":"producer_key", "type":"public_key"},
        {"name":"url",          "type":"string"},
        {"name":"location",     "type":"uint16"}
      ]
    },{
      "name": "unregprod",
      "base": "",
      "fields": [
        {"name":"producer",     "type":"account_name"}
      ]
    },{
      "name": "setram",
      "base": "",
      "fields": [
        {"name":"max_ram_size",     "type":"uint64"}
      ]
    },{
      "name": "regproxy",
      "base": "",
      "fields": [
        {"name":"proxy",     "type":"account_name"},
        {"name":"isproxy",   "type":"bool"}
      ]
    },{
      "name": "voteproducer",
      "base": "",
      "fields": [
        {"name":"voter",     "type":"account_name"},
        {"name":"proxy",     "type":"account_name"},
        {"name":"producers", "type":"account_name[]"}
      ]
    },{
      "name": "voter_info",
      "base": "",
      "fields": [
        {"name":"owner",                "type":"account_name"},
        {"name":"proxy",                "type":"account_name"},
        {"name":"producers",            "type":"account_name[]"},
        {"name":"staked",               "type":"int64"},
        {"name":"last_vote_weight",     "type":"float64"},
        {"name":"proxied_vote_weight",  "type":"float64"},
        {"name":"is_proxy",             "type":"bool"},
        {"name":"deferred_trx_id",      "type":"uint32"},
        {"name":"last_unstake_time",    "type":"time_point_sec"},
        {"name":"unstaking",            "type":"asset"}
      ]
    },{
      "name": "claimrewards",
      "base": "",
      "fields": [
        {"name":"owner",   "type":"account_name"}
      ]
<<<<<<< HEAD
    }
   ],
   "actions": [{
     "name": "newaccount",
     "type": "newaccount",
     "ricardian_contract": ""
   },{
     "name": "setcode",
     "type": "setcode",
     "ricardian_contract": ""
   },{
     "name": "setabi",
     "type": "setabi",
     "ricardian_contract": ""
   },{
     "name": "updateauth",
     "type": "updateauth",
     "ricardian_contract": ""
   },{
     "name": "deleteauth",
     "type": "deleteauth",
     "ricardian_contract": ""
   },{
     "name": "linkauth",
     "type": "linkauth",
     "ricardian_contract": ""
   },{
     "name": "unlinkauth",
     "type": "unlinkauth",
     "ricardian_contract": ""
   },{
     "name": "canceldelay",
     "type": "canceldelay",
     "ricardian_contract": ""
   },{
     "name": "onerror",
     "type": "onerror",
     "ricardian_contract": ""
   },{
=======
    },{
        "name": "setpriv",
        "base": "",
        "fields": [
          {"name":"account",    "type":"account_name"},
          {"name":"is_priv",    "type":"int8"}
        ]
      }
  ],
  "actions": [
    {
>>>>>>> 731819b2
      "name": "buyrambytes",
      "type": "buyrambytes",
      "ricardian_contract": ""
   },{
      "name": "buyram",
      "type": "buyram",
      "ricardian_contract": ""
   },{
      "name": "sellram",
      "type": "sellram",
      "ricardian_contract": ""
   },{
      "name": "delegatebw",
      "type": "delegatebw",
      "ricardian_contract": ""
   },{
      "name": "undelegatebw",
      "type": "undelegatebw",
      "ricardian_contract": ""
   },{
      "name": "refund",
      "type": "refund",
      "ricardian_contract": ""
   },{
      "name": "regproducer",
      "type": "regproducer",
      "ricardian_contract": ""
   },{
      "name": "setram",
      "type": "setram",
      "ricardian_contract": ""
   },{
      "name": "unregprod",
      "type": "unregprod",
      "ricardian_contract": ""
   },{
      "name": "regproxy",
      "type": "regproxy",
      "ricardian_contract": ""
   },{
      "name": "voteproducer",
      "type": "voteproducer",
      "ricardian_contract": ""
   },{
      "name": "claimrewards",
      "type": "claimrewards",
      "ricardian_contract": ""
<<<<<<< HEAD
   }],
   "tables": [{
=======
    },{
       "name": "setpriv",
       "type": "setpriv",
       "ricardian_contract": ""
    }
  ],
  "tables": [{
>>>>>>> 731819b2
      "name": "producers",
      "type": "producer_info",
      "index_type": "i64",
      "key_names" : ["owner"],
      "key_types" : ["uint64"]
    },{
      "name": "global",
      "type": "eosio_global_state",
      "index_type": "i64",
      "key_names" : [],
      "key_types" : []
    },{
      "name": "voters",
      "type": "voter_info",
      "index_type": "i64",
      "key_names" : ["owner"],
      "key_types" : ["account_name"]
    },{
      "name": "userres",
      "type": "user_resources",
      "index_type": "i64",
      "key_names" : ["owner"],
      "key_types" : ["uint64"]
    },{
      "name": "totalband",
      "type": "total_resources",
      "index_type": "i64",
      "key_names" : ["owner"],
      "key_types" : ["uint64"]
    },{
      "name": "delband",
      "type": "delegated_bandwidth",
      "index_type": "i64",
      "key_names" : ["to"],
      "key_types" : ["uint64"]
    },{
      "name": "refunds",
      "type": "refund_request",
      "index_type": "i64",
      "key_names" : ["owner"],
      "key_types" : ["uint64"]
    }
   ],
   "ricardian_clauses": [],
   "abi_extensions": []
}<|MERGE_RESOLUTION|>--- conflicted
+++ resolved
@@ -326,7 +326,13 @@
       "fields": [
         {"name":"owner",   "type":"account_name"}
       ]
-<<<<<<< HEAD
+    },{
+      "name": "setpriv",
+      "base": "",
+      "fields": [
+        {"name":"account",    "type":"account_name"},
+        {"name":"is_priv",    "type":"int8"}
+      ]
     }
    ],
    "actions": [{
@@ -366,19 +372,6 @@
      "type": "onerror",
      "ricardian_contract": ""
    },{
-=======
-    },{
-        "name": "setpriv",
-        "base": "",
-        "fields": [
-          {"name":"account",    "type":"account_name"},
-          {"name":"is_priv",    "type":"int8"}
-        ]
-      }
-  ],
-  "actions": [
-    {
->>>>>>> 731819b2
       "name": "buyrambytes",
       "type": "buyrambytes",
       "ricardian_contract": ""
@@ -426,18 +419,12 @@
       "name": "claimrewards",
       "type": "claimrewards",
       "ricardian_contract": ""
-<<<<<<< HEAD
+   },{
+      "name": "setpriv",
+      "type": "setpriv",
+      "ricardian_contract": ""
    }],
    "tables": [{
-=======
-    },{
-       "name": "setpriv",
-       "type": "setpriv",
-       "ricardian_contract": ""
-    }
-  ],
-  "tables": [{
->>>>>>> 731819b2
       "name": "producers",
       "type": "producer_info",
       "index_type": "i64",
