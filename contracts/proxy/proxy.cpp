--- conflicted
+++ resolved
@@ -56,14 +56,9 @@
       }
    }
 
-<<<<<<< HEAD
-   void apply_setowner(set_owner params) {
-      const auto self = current_receiver();
-      require_auth(params.owner);
-=======
    void apply_setowner(uint64_t receiver, set_owner params) {
       const auto self = receiver;
->>>>>>> 360e3329
+      require_auth(params.owner);
       config code_config;
       configs::get(code_config, self);
       code_config.owner = params.owner;
