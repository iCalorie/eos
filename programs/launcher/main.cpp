--- conflicted
+++ resolved
@@ -284,16 +284,10 @@
 };
 
 struct launcher_def {
-<<<<<<< HEAD
-  int producers;
-  int total_nodes;
-  int prod_nodes;
-=======
   size_t producers;
   size_t total_nodes;
   size_t prod_nodes;
   size_t next_node;
->>>>>>> 414fd15a
   string shape;
   bf::path genesis;
   bf::path output;
@@ -307,13 +301,10 @@
   host_map_def host_map;
   last_run_def last_run;
   int start_delay;
-<<<<<<< HEAD
-=======
   bool nogen;
   string launch_name;
 
   void assign_name (eosd_def &node);
->>>>>>> 414fd15a
 
   void set_options (bpo::options_description &cli);
   void initialize (const variables_map &vmap);
@@ -337,16 +328,6 @@
 void
 launcher_def::set_options (bpo::options_description &cli) {
   cli.add_options()
-<<<<<<< HEAD
-    ("nodes,n",bpo::value<int>()->default_value(1),"total number of nodes to configure and launch")
-    ("pnodes,p",bpo::value<int>()->default_value(1),"number of nodes that are producers")
-    ("shape,s",bpo::value<string>()->default_value("star"),"network topology, use \"ring\" \"star\" \"mesh\" or give a filename for custom")
-    ("genesis,g",bpo::value<bf::path>()->default_value("./genesis.json"),"set the path to genesis.json")
-    ("output,o",bpo::value<bf::path>(),"save a copy of the generated topology in this file")
-    ("skip-signature", bpo::bool_switch()->default_value(false), "EOSD does not require transaction signatures.")
-    ("eosd", bpo::value<string>(), "forward eosd command line argument(s) to each instance of eosd, enclose arg in quotes")
-    ("delay,d",bpo::value<int>()->default_value(0),"seconds delay before starting each node after the first")
-=======
     ("nodes,n",bpo::value<size_t>(&total_nodes)->default_value(1),"total number of nodes to configure and launch")
     ("pnodes,p",bpo::value<size_t>(&prod_nodes)->default_value(1),"number of nodes that are producers")
     ("mode,m",bpo::value<vector<string>>()->multitoken()->default_value({"any"}, "any"),"connection mode, combination of \"any\", \"producers\", \"specified\", \"none\"")
@@ -358,30 +339,11 @@
     ("delay,d",bpo::value<int>(&start_delay)->default_value(0),"seconds delay before starting each node after the first")
     ("nogen",bpo::bool_switch(&nogen)->default_value(false),"launch nodes without writing new config files")
     ("host-map",bpo::value<bf::path>(&host_map_file)->default_value(""),"a file containing mapping specific nodes to hosts. Used to enhance the custom shape argument")
->>>>>>> 414fd15a
         ;
 }
 
 void
 launcher_def::initialize (const variables_map &vmap) {
-<<<<<<< HEAD
-  if (vmap.count("nodes"))
-    total_nodes = vmap["nodes"].as<int>();
-  if (vmap.count("pnodes"))
-    prod_nodes = vmap["pnodes"].as<int>();
-  if (vmap.count("shape"))
-    shape = vmap["shape"].as<string>();
-  if (vmap.count("genesis"))
-    genesis = vmap["genesis"].as<bf::path>();
-  if (vmap.count("output"))
-    output = vmap["output"].as<bf::path>();
-  if (vmap.count("skip-signature"))
-    skip_transaction_signatures = vmap["skip-signature"].as<bool>();
-  if (vmap.count("eosd"))
-    eosd_extra_args = vmap["eosd"].as<string>();
-  if (vmap.count("delay"))
-    start_delay = vmap["delay"].as<int>();
-=======
   if (vmap.count("mode")) {
     const vector<string> modes = vmap["mode"].as<vector<string>>();
     for(const string&m : modes)
@@ -419,7 +381,6 @@
     } catch (...) { // this is an optional feature, so an exception is OK
     }
   }
->>>>>>> 414fd15a
 
   producers = 21;
   data_dir_base = "tn_data_";
@@ -535,33 +496,6 @@
 launcher_def::bind_nodes () {
   int per_node = producers / prod_nodes;
   int extra = producers % prod_nodes;
-<<<<<<< HEAD
-  for (int i = 0; i < total_nodes; i++) {
-    eosd_def node;
-    string dex = boost::lexical_cast<string,int>(i);
-    string name = alias_base + dex;
-    aliases.push_back(name);
-    node.genesis = genesis.string();
-    node.data_dir = data_dir_base + dex;
-    node.hostname = "127.0.0.1";
-    node.public_name = "localhost";
-    node.remote = false;
-    node.p2p_port += i;
-    node.http_port += i;
-    keypair kp;
-    node.keys.push_back (kp);
-    if (i < prod_nodes) {
-      int count = per_node;
-      if (extra) {
-        ++count;
-        --extra;
-      }
-      char ext = 'a' + i;
-      string pname = "init";
-      while (count--) {
-        node.producers.push_back(pname + ext);
-        ext += prod_nodes;
-=======
   int i = 0;
   for (auto &h : host_map.bindings) {
     for (auto &inst : h.second.instances) {
@@ -582,7 +516,6 @@
           node.producers.push_back(pname + ext);
           ext += prod_nodes;
         }
->>>>>>> 414fd15a
       }
       network.nodes[node.name] = move(node);
       inst.node = &network.nodes[inst.name];
@@ -629,12 +562,6 @@
       << "readonly = 0\n"
       << "send-whole-blocks = true\n"
       << "shared-file-dir = blockchain\n"
-<<<<<<< HEAD
-      << "shared-file-size = " << node.filesize << "\n"
-      << "http-server-endpoint = " << node.hostname << ":" << node.http_port << "\n"
-      << "listen-endpoint = 0.0.0.0:" << node.p2p_port << "\n"
-      << "public-endpoint = " << node.public_name << ":" << node.p2p_port << "\n";
-=======
       << "shared-file-size = " << instance.file_size << "\n"
       << "http-server-endpoint = " << host->host_name << ":" << instance.http_port << "\n"
       << "listen-endpoint = " << host->listen_addr << ":" << instance.p2p_port << "\n"
@@ -654,7 +581,6 @@
           << "\",\"" << node.keys.begin()->wif_private_key << "\"]\n";
     }
   }
->>>>>>> 414fd15a
   for (const auto &p : node.peers) {
     cfg << "remote-endpoint = " << network.nodes.find(p)->second.instance->p2p_endpoint << "\n";
   }
@@ -675,8 +601,6 @@
       cfg << "producer-name = " << p << "\n";
     }
   }
-<<<<<<< HEAD
-=======
   if( instance.has_db ) {
     if( !node.producers.size() ) {
       cfg << "plugin = eosio::producer_plugin\n";
@@ -687,7 +611,6 @@
       << "plugin = eosio::wallet_api_plugin\n"
       << "plugin = eosio::account_history_plugin\n"
       << "plugin = eosio::account_history_api_plugin\n";
->>>>>>> 414fd15a
   cfg.close();
   if (!host->is_local()) {
     prep_remote_config_dir (instance);
@@ -962,18 +885,6 @@
   switch (mode) {
   case LM_NONE:
     return;
-<<<<<<< HEAD
-
-  for (auto &node : network.nodes) {
-    if (mode != LM_ALL) {
-      if ((mode == LM_LOCAL && node.second.remote) ||
-          (mode == LM_REMOTE && !node.second.remote)) {
-        continue;
-      }
-    }
-    launch (node.second, gts);
-    sleep (start_delay);
-=======
   case LM_VERIFY:
     //validate configuration, report findings, exit
     return;
@@ -1005,7 +916,6 @@
     }
     break;
   }
->>>>>>> 414fd15a
   }
   bf::path savefile = "last_run.json";
   bf::ofstream sf (savefile);
