#include <string>
#include <vector>
#include <boost/asio.hpp>
#include <iostream>
#include <fc/variant.hpp>
#include <fc/io/json.hpp>
#include <fc/exception/exception.hpp>

#include <eos/chain/config.hpp>
#include <eos/chain_plugin/chain_plugin.hpp>
#include <eos/utilities/key_conversion.hpp>
#include <boost/range/algorithm/sort.hpp>
#include <boost/range/adaptor/transformed.hpp>
#include <boost/algorithm/string/split.hpp>

#include <Inline/BasicTypes.h>
#include <IR/Module.h>
#include <IR/Validate.h>
#include <WAST/WAST.h>
#include <WASM/WASM.h>
#include <Runtime/Runtime.h>

#include <fc/io/fstream.hpp>

#include "CLI11.hpp"

using namespace std;
using namespace eos;
using namespace eos::chain;
using namespace eos::utilities;

string program = "eosc";
string host = "localhost";
uint32_t port = 8888;

const string chain_func_base = "/v1/chain";
const string get_info_func = chain_func_base + "/get_info";
const string push_txn_func = chain_func_base + "/push_transaction";
const string json_to_bin_func = chain_func_base + "/abi_json_to_bin";
const string get_block_func = chain_func_base + "/get_block";
const string get_account_func = chain_func_base + "/get_account";

const string account_history_func_base = "/v1/account_history";
const string get_transaction_func = account_history_func_base + "/get_transaction";
const string get_transactions_func = account_history_func_base + "/get_transactions";
const string get_key_accounts_func = account_history_func_base + "/get_key_accounts";

inline std::vector<Name> sort_names( std::vector<Name>&& names ) {
   std::sort( names.begin(), names.end() );
   auto itr = std::unique( names.begin(), names.end() );
   names.erase( itr, names.end() );
   return names;
}

vector<uint8_t> assemble_wast( const std::string& wast ) {
   IR::Module module;
   std::vector<WAST::Error> parseErrors;
   WAST::parseModule(wast.c_str(),wast.size(),module,parseErrors);
   if(parseErrors.size())
   {
      // Print any parse errors;
      std::cerr << "Error parsing WebAssembly text file:" << std::endl;
      for(auto& error : parseErrors)
      {
         std::cerr << ":" << error.locus.describe() << ": " << error.message.c_str() << std::endl;
         std::cerr << error.locus.sourceLine << std::endl;
         std::cerr << std::setw(error.locus.column(8)) << "^" << std::endl;
      }
      FC_ASSERT( !"error parsing wast" );
   }

   try
   {
      // Serialize the WebAssembly module.
      Serialization::ArrayOutputStream stream;
      WASM::serialize(stream,module);
      return stream.getBytes();
   }
   catch(Serialization::FatalSerializationException exception)
   {
      std::cerr << "Error serializing WebAssembly binary file:" << std::endl;
      std::cerr << exception.message << std::endl;
      throw;
   }
}



fc::variant call( const std::string& server, uint16_t port,
                  const std::string& path,
                  const fc::variant& postdata = fc::variant() );

template<typename T>
fc::variant call( const std::string& server, uint16_t port,
                  const std::string& path,
                  const T& v ) { return call( server, port, path, fc::variant(v) ); }

template<typename T>
fc::variant call( const std::string& path,
                  const T& v ) { return call( host, port, path, fc::variant(v) ); }

eos::chain_apis::read_only::get_info_results get_info() {
  return call(host, port, get_info_func ).as<eos::chain_apis::read_only::get_info_results>();
}

fc::variant push_transaction( SignedTransaction& trx ) {
    auto info = get_info();
    trx.expiration = info.head_block_time + 100; //chain.head_block_time() + 100;
    transaction_set_reference_block(trx, info.head_block_id);
    boost::sort( trx.scope );

    return call( push_txn_func, trx );
}


void create_account(Name creator, Name newaccount, public_key_type owner, public_key_type active) {
      auto owner_auth   = eos::chain::Authority{1, {{owner, 1}}, {}};
      auto active_auth  = eos::chain::Authority{1, {{active, 1}}, {}};
      auto recovery_auth = eos::chain::Authority{1, {}, {{{creator, "active"}, 1}}};

      uint64_t deposit = 1;

      SignedTransaction trx;
<<<<<<< HEAD
      trx.scope = sort_names({creator,config::EosContractName});
      transaction_helpers::emplace_message(trx, config::EosContractName, vector<types::AccountPermission>{{creator,"active"}}, "newaccount",
                                           types::newaccount{creator, newaccount, owner_auth,
                                                             active_auth, recovery_auth, deposit});
=======
      trx.scope = sort_names({creator,eosaccnt});
      transaction_emplace_message(trx, config::EosContractName, vector<types::AccountPermission>{{creator,"active"}}, "newaccount",
                         types::newaccount{creator, newaccount, owner_auth,
                                           active_auth, recovery_auth, deposit});
      if (creator == "inita")
      {
         fc::optional<fc::ecc::private_key> private_key = eos::utilities::wif_to_key("5KQwrPbwdL6PhXujxW37FSSQZ1JiwsST4cqQzDeyXtP79zkvFD3");
         if (private_key)
         {
            wlog("public key ${k}",("k", private_key->get_public_key()));
            trx.sign(*private_key, eos::chain::chain_id_type{});
         }
      }

      std::cout << fc::json::to_pretty_string( push_transaction(trx) ) << std::endl;


}

static const char escape = '\\';
static const string quote = "'\"";

bool is_quote (const string &line, size_t pos) {
  if (pos == 0 || pos == string::npos)
    return (pos == 0);

  if (line[pos-1] == escape) {
    return (pos == 1) ? false : line[pos-2] == escape;
  }
return true;
}

/**
 * read in the next line of text and split into whitespace separated
 * words, allowing for quoted strings which can span multiple lines
 * if necessary
 **/

char read_line_and_split (vector<string> &cmd_line, char tic) {
  string line;
  bool in_quote = (tic != '\0');
  std::getline(std::cin,line);
  size_t tic_pos = 0;
  size_t quote_end = 0;
  if (in_quote) {
    size_t last = cmd_line.size() - 1;
    cmd_line[last] += "\n";
    for (quote_end = line.find (tic);
         !is_quote (line,quote_end) && quote_end != string::npos;
         quote_end = line.find (tic, quote_end + 1));

    if (quote_end == string::npos) {
      cmd_line[last] += line;
      return tic;
    }

    in_quote = false;
    if (quote_end > 0) {
      cmd_line[last] += line.substr(0, quote_end);
    }
    tic_pos = ++quote_end;
    tic = '\0';
  }
  for (; tic_pos < line.length(); tic_pos++) {
    if (line[tic_pos] == escape) {
      line.erase(tic_pos,1);
      continue;
    }
    if (quote.find (line[tic_pos]) != string::npos) {
      tic = line[tic_pos];
      vector<string> wrap;
      string sub = line.substr(quote_end,tic_pos-1);
      split (wrap, sub, boost::is_any_of(" \t"));
      for (auto &w : wrap) {
        cmd_line.emplace_back("");
        cmd_line[cmd_line.size()-1].swap(w);
      }
>>>>>>> 31a76a10

      std::cout << fc::json::to_pretty_string(push_transaction(trx)) << std::endl;
}

<<<<<<< HEAD
=======


int send_command (const vector<string> &cmd_line)
{
  const auto& command = cmd_line[0];
  if( command == "help" ) {
    std::cout << "Command list: info, block, exec, account, push-trx, setcode, transfer, create, import, unlock, lock, do, transaction, and transactions\n";
    return -1;
  }

  else if( command == "info" ) {
    std::cout << fc::json::to_pretty_string( get_info() ) << std::endl;
  }
  else if( command == "block" ) {
    FC_ASSERT( cmd_line.size() == 2 );
    auto arg=fc::mutable_variant_object( "block_num_or_id", cmd_line[1]);
    std::cout << fc::json::to_pretty_string( call (get_block_func, arg)) << std::endl;
  }
  else if( command == "exec" ) {
    FC_ASSERT( cmd_line.size() >= 6 );
    Name code   = cmd_line[1];
    Name action = cmd_line[2];
    auto& json   = cmd_line[3];
    auto arg= fc::mutable_variant_object( "code", code )("action",action)("args", fc::json::from_string(json));
    auto result = call( json_to_bin_func, arg);


    SignedTransaction trx;
    trx.messages.resize(1);
    auto& msg = trx.messages.back();
    msg.code = code;
    msg.type = action;
    msg.authorization = fc::json::from_string( cmd_line[5] ).as<vector<types::AccountPermission>>();
    msg.data = result.get_object()["binargs"].as<Bytes>();
    trx.scope = fc::json::from_string( cmd_line[4] ).as<vector<Name>>();

    auto trx_result = push_transaction( trx );
    std::cout << fc::json::to_pretty_string( trx_result ) << std::endl;

  } else if( command == "account" ) {
    FC_ASSERT( cmd_line.size() == 2 );
    std::cout << fc::json::to_pretty_string( call( get_account_func,
                                                   fc::mutable_variant_object( "name", cmd_line[1] ) ) ) << std::endl;
  }
  else if( command == "push-trx" ) {
    auto trx_result = call (push_txn_func, fc::json::from_string( cmd_line[1]));
    std::cout << fc::json::to_pretty_string(trx_result) << std::endl;
  } else if ( command == "setcode" ) {
    if( cmd_line.size() == 1 ) {
      std::cout << "usage: "<< program << " " << command <<" ACCOUNT FILE.WAST FILE.ABI" << std::endl;
      return -1;
    }
    Name account(cmd_line[1]);
    const auto& wast_file = cmd_line[2];
    std::string wast;

    FC_ASSERT( fc::exists(wast_file) );
    fc::read_file_contents( wast_file, wast );
    auto wasm = assemble_wast( wast );



    types::setcode handler;
    handler.account = account;
    handler.code.resize(wasm.size());
    memcpy( handler.code.data(), wasm.data(), wasm.size() );

    if( cmd_line.size() == 4 ) {
      handler.abi = fc::json::from_file( cmd_line[3] ).as<types::Abi>();
    }

    SignedTransaction trx;
    trx.scope = { config::EosContractName, account };
    transaction_emplace_message(trx,  config::EosContractName, vector<types::AccountPermission>{{account,"active"}},
                        "setcode", handler );

    std::cout << fc::json::to_pretty_string( push_transaction(trx)  ) << std::endl;

  } else if( command == "transfer" ) {
    FC_ASSERT( cmd_line.size() >= 4 );

    Name sender(cmd_line[1]);
    Name recipient(cmd_line[2]);
    uint64_t amount = fc::variant(cmd_line[3]).as_uint64();
    
    string memo = "";
    if( cmd_line.size() > 4 )
       memo = cmd_line[4];

    SignedTransaction trx;
    trx.scope = sort_names({sender,recipient});
    transaction_emplace_message(trx, config::EosContractName, vector<types::AccountPermission>{{sender,"active"}}, "transfer",
                       types::transfer{sender, recipient, amount, memo});
    auto info = get_info();
    trx.expiration = info.head_block_time + 100; //chain.head_block_time() + 100;
    transaction_set_reference_block(trx, info.head_block_id);

    std::cout << fc::json::to_pretty_string( call( push_txn_func, trx )) << std::endl;
  }
  else if (command == "create" ) {
    if( cmd_line[1] == "account" ) {
      if( cmd_line.size() < 6 ) {
        std::cerr << "usage: " << program << " create account CREATOR NEWACCOUNT OWNERKEY ACTIVEKEY\n";
        return -1;
      }
      create_account( cmd_line );
    }
    else if( cmd_line[1] == "key" ) {
      auto priv = fc::ecc::private_key::generate();
      auto pub = public_key_type( priv.get_public_key() );

      std::cout << "public: " << string(pub) <<"\n";
      std::cout << "private: " << key_to_wif(priv.get_secret()) << std::endl;
    }
    else {
      std::cerr << "create doesn't recognize object " << cmd_line[1] << std::endl;
    }
  } else if( command == "import" ) {
    if( cmd_line[1] == "key" ) {
      auto secret = wif_to_key( cmd_line[2] ); //fc::variant( cmd_line[2] ).as<fc::ecc::private_key_secret>();
      if( !secret ) {
        std::cerr << "invalid WIF private key" << std::endl;;
        return -1;
      }
      auto priv = fc::ecc::private_key::regenerate(*secret);
      auto pub = public_key_type( priv.get_public_key() );
      std::cout << "public: " << string(pub) << std::endl;;
    }
  }else if( command == "unlock" ) {

  } else if( command == "lock" ) {

  } else if( command == "do" ) {

  } else if( command == "transaction" ) {
     if( cmd_line.size() != 2 )
     {
        std::cerr << "usage: " << program << " transaction TRANSACTION_ID\n";
        return -1;
     }
     auto arg= fc::mutable_variant_object( "transaction_id", cmd_line[1]);
     std::cout << fc::json::to_pretty_string( call( get_transaction_func, arg) ) << std::endl;
  } else if( command == "transactions" ) {
     if( cmd_line.size() < 2 || cmd_line.size() > 4 )
     {
        std::cerr << "usage: " << program << " transactions ACCOUNT_TO_LOOKUP [SKIP_TO_SEQUENCE [NUMBER_OF_SEQUENCES_TO_RETURN]]\n";
        return -1;
     }
     chain::AccountName account_name(cmd_line[1]);
     auto arg = (cmd_line.size() == 2)
           ? fc::mutable_variant_object( "account_name", account_name)
           : (cmd_line.size() == 3)
             ? fc::mutable_variant_object( "account_name", account_name)("skip_seq", cmd_line[2])
             : fc::mutable_variant_object( "account_name", account_name)("skip_seq", cmd_line[2])("num_seq", cmd_line[3]);
     std::cout << fc::json::to_pretty_string( call( get_transactions_func, arg) ) << std::endl;
  } else if( command == "accounts" ) {
     if( cmd_line.size() != 2 )
     {
        std::cerr << "usage: " << program << " accounts PUBLIC_KEY\n";
        return -1;
     }
     chain::public_key_type public_key(cmd_line[1]);
     auto arg = fc::mutable_variant_object( "public_key", public_key);
     std::cout << fc::json::to_pretty_string( call( get_key_accounts_func, arg) ) << std::endl;
  }
  return 0;
}


/**
 *   Usage:
 *
 *   eosc - [optional command] < script
 *     or *   eocs create wallet walletname  ***PASS1*** ***PASS2***
 *   eosc unlock walletname  ***PASSWORD***
 *   eosc create wallet walletname  ***PASS1*** ***PASS2***
 *   eosc unlock walletname  ***PASSWORD***
 *   eosc wallets -> prints list of wallets with * next to currently unlocked
 *   eosc keys -> prints list of private keys
 *   eosc importkey privatekey -> loads keys
 *   eosc accounts -> prints list of accounts that reference key
 *   eosc lock
 *   eosc do contract action { from to amount }
 *   eosc transfer from to amount memo  => aliaze for eosc
 *   eosc create account creator
 *
 *  if reading from a script all lines are allE parsed before any are sent
 *  reading from the console, lines are acted on directly.
 */

>>>>>>> 31a76a10
int main( int argc, char** argv ) {
   CLI::App app{"Command Line Interface to Eos Daemon"};
   app.require_subcommand();

   // Create subcommand
   auto create = app.add_subcommand("create", "Create various items, on and off the blockchain", false);
   create->require_subcommand();

   // create key
   create->add_subcommand("key", "Create a new keypair and print the public and private keys")->set_callback([] {
      auto privateKey = fc::ecc::private_key::generate();
      std::cout << "Private key: " << key_to_wif(privateKey.get_secret()) << "\n";
      std::cout << "Public key:  " << string(public_key_type(privateKey.get_public_key())) << std::endl;
   });

   // create account
   string creator;
   string name;
   string ownerKey;
   string activeKey;
   auto createAccount = create->add_subcommand("account", "Create a new account on the blockchain", false);
   createAccount->add_option("creator", creator, "The name of the account creating the new account")->required();
   createAccount->add_option("name", name, "The name of the new account")->required();
   createAccount->add_option("OwnerKey", ownerKey, "The owner public key for the account")->required();
   createAccount->add_option("ActiveKey", activeKey, "The active public key for the account")->required();
   createAccount->set_callback([&] {
      create_account(creator, name, public_key_type(ownerKey), public_key_type(activeKey));
   });

   // Get subcommand
   auto get = app.add_subcommand("get", "Retrieve various items and information from the blockchain", false);
   get->require_subcommand();

   // get info
   get->add_subcommand("info", "Get current blockchain information")->set_callback([] {
      std::cout << fc::json::to_pretty_string(get_info()) << std::endl;
   });

   // get block
   string blockArg;
   auto getBlock = get->add_subcommand("block", "Retrieve a full block from the blockchain", false);
   getBlock->add_option("block", blockArg, "The number or ID of the block to retrieve")->required();
   getBlock->set_callback([&blockArg] {
      auto arg = fc::mutable_variant_object("block_num_or_id", blockArg);
      std::cout << fc::json::to_pretty_string(call(get_block_func, arg)) << std::endl;
   });

   // get account
   string accountName;
   auto getAccount = get->add_subcommand("account", "Retrieve an account from the blockchain", false);
   getAccount->add_option("name", accountName, "The name of the account to retrieve")->required();
   getAccount->set_callback([&] {
      std::cout << fc::json::to_pretty_string(call(get_account_func,
                                                   fc::mutable_variant_object("name", accountName)))
                << std::endl;
   });

   // get transaction
   string transactionId;
   auto getTransaction = get->add_subcommand("transaction", "Retrieve a transaction from the blockchain", false);
   getTransaction->add_option("id", transactionId, "ID of the transaction to retrieve")->required();
   getTransaction->set_callback([&] {
      auto arg= fc::mutable_variant_object( "transaction_id", transactionId);
      std::cout << fc::json::to_pretty_string(call(get_transaction_func, arg)) << std::endl;
   });

   // Contract subcommand
   string account;
   string wastPath;
   string abiPath;
   auto contractSubcommand = app.add_subcommand("contract", "Create or update the contract on an account");
   contractSubcommand->add_option("account", account, "The account to publish a contract for")->required();
   contractSubcommand->add_option("wast-file", wastPath, "The file containing the contract WAST")->required()
         ->check(CLI::ExistingFile);
   auto abi = contractSubcommand->add_option("abi-file,-a,--abi", abiPath, "The ABI for the contract")
              ->check(CLI::ExistingFile);
   contractSubcommand->set_callback([&] {
      std::string wast;
      std::cout << "Reading WAST..." << std::endl;
      fc::read_file_contents(wastPath, wast);
      std::cout << "Assembling WASM..." << std::endl;
      auto wasm = assemble_wast(wast);

      types::setcode handler;
      handler.account = account;
      handler.code.assign(wasm.begin(), wasm.end());
      if (abi->count())
         handler.abi = fc::json::from_file(abiPath).as<types::Abi>();

      SignedTransaction trx;
      trx.scope = sort_names({config::EosContractName, account});
      transaction_helpers::emplace_message(trx, config::EosContractName, vector<types::AccountPermission>{{account,"active"}},
                                           "setcode", handler);

      std::cout << "Publishing contract..." << std::endl;
      std::cout << fc::json::to_pretty_string(push_transaction(trx)) << std::endl;
   });

   // Transfer subcommand
   string sender;
   string recipient;
   uint64_t amount;
   auto transfer = app.add_subcommand("transfer", "Transfer EOS from account to account", false);
   transfer->add_option("sender", sender, "The account sending EOS")->required();
   transfer->add_option("recipient", recipient, "The account receiving EOS")->required();
   transfer->add_option("amount", amount, "The amount of EOS to send")->required();
   transfer->set_callback([&] {
      SignedTransaction trx;
      trx.scope = sort_names({sender,recipient});
      transaction_helpers::emplace_message(trx, config::EosContractName,
                                           vector<types::AccountPermission>{{sender,"active"}},
                                           "transfer", types::transfer{sender, recipient, amount});
      auto info = get_info();
      trx.expiration = info.head_block_time + 100; //chain.head_block_time() + 100;
      transaction_helpers::set_reference_block(trx, info.head_block_id);

      std::cout << fc::json::to_pretty_string( call( push_txn_func, trx )) << std::endl;
   });

   // Push subcommand
   auto push = app.add_subcommand("push", "Push arbitrary data to the blockchain", false);
   push->require_subcommand();

   // push message
   vector<string> permissions;
   string contract;
   string action;
   string data;
   vector<string> scopes;
   auto messageSubcommand = push->add_subcommand("message", "Push a transaction with a single message");
   messageSubcommand->fallthrough(false);
   messageSubcommand->add_option("contract", contract,
                                 "The account providing the contract to execute", true)->required();
   messageSubcommand->add_option("action", action, "The action to execute on the contract", true)
         ->required();
   messageSubcommand->add_option("data", data, "The arguments to the contract")->required();
   messageSubcommand->add_option("-p,--permission", permissions,
                                 "An account and permission level to authorize, as in 'account@permission'");
   messageSubcommand->add_option("-s,--scope", scopes, "An account in scope for this operation", true);
   messageSubcommand->set_callback([&] {
      ilog("Converting argument to binary...");
      auto arg= fc::mutable_variant_object
                ("code", contract)
                ("action", action)
                ("args", fc::json::from_string(data));
      auto result = call(json_to_bin_func, arg);

      auto fixedPermissions = permissions | boost::adaptors::transformed([](const string& p) {
         vector<string> pieces;
         boost::split(pieces, p, boost::is_any_of("@"));
         FC_ASSERT(pieces.size() == 2, "Invalid permission: ${p}", ("p", p));
         return types::AccountPermission(pieces[0], pieces[1]);
      });

      SignedTransaction trx;
      transaction_helpers::emplace_serialized_message(trx, contract, action,
                                                      vector<types::AccountPermission>{fixedPermissions.front(),
                                                                                       fixedPermissions.back()},
                                                      result.get_object()["binargs"].as<Bytes>());
      trx.scope.assign(scopes.begin(), scopes.end());
      ilog("Transaction result:\n${r}", ("r", fc::json::to_pretty_string(push_transaction(trx))));
   });

   // push transaction
   string trxJson;
   auto trxSubcommand = push->add_subcommand("transaction", "Push an arbitrary JSON transaction");
   trxSubcommand->add_option("transaction", trxJson, "The JSON of the transaction to push")->required();
   trxSubcommand->set_callback([&] {
      auto trx_result = call(push_txn_func, fc::json::from_string(trxJson));
      std::cout << fc::json::to_pretty_string(trx_result) << std::endl;
   });

   try {
       app.parse(argc, argv);
   } catch (const CLI::ParseError &e) {
       return app.exit(e);
   } catch (const fc::exception& e) {
      auto errorString = e.to_detail_string();
      if (errorString.find("Connection refused") != string::npos)
         elog("Failed to connect to eosd at ${ip}:${port}; is eosd running?", ("ip", host)("port", port));
      else
         elog("Failed with error: ${e}", ("e", e.to_detail_string()));
      return 1;
   }

   return 0;
}<|MERGE_RESOLUTION|>--- conflicted
+++ resolved
@@ -44,6 +44,7 @@
 const string get_transaction_func = account_history_func_base + "/get_transaction";
 const string get_transactions_func = account_history_func_base + "/get_transactions";
 const string get_key_accounts_func = account_history_func_base + "/get_key_accounts";
+const string get_controlled_accounts_func = account_history_func_base + "/get_controlled_accounts";
 
 inline std::vector<Name> sort_names( std::vector<Name>&& names ) {
    std::sort( names.begin(), names.end() );
@@ -121,16 +122,10 @@
       uint64_t deposit = 1;
 
       SignedTransaction trx;
-<<<<<<< HEAD
       trx.scope = sort_names({creator,config::EosContractName});
-      transaction_helpers::emplace_message(trx, config::EosContractName, vector<types::AccountPermission>{{creator,"active"}}, "newaccount",
+      transaction_emplace_message(trx, config::EosContractName, vector<types::AccountPermission>{{creator,"active"}}, "newaccount",
                                            types::newaccount{creator, newaccount, owner_auth,
                                                              active_auth, recovery_auth, deposit});
-=======
-      trx.scope = sort_names({creator,eosaccnt});
-      transaction_emplace_message(trx, config::EosContractName, vector<types::AccountPermission>{{creator,"active"}}, "newaccount",
-                         types::newaccount{creator, newaccount, owner_auth,
-                                           active_auth, recovery_auth, deposit});
       if (creator == "inita")
       {
          fc::optional<fc::ecc::private_key> private_key = eos::utilities::wif_to_key("5KQwrPbwdL6PhXujxW37FSSQZ1JiwsST4cqQzDeyXtP79zkvFD3");
@@ -141,267 +136,9 @@
          }
       }
 
-      std::cout << fc::json::to_pretty_string( push_transaction(trx) ) << std::endl;
-
-
-}
-
-static const char escape = '\\';
-static const string quote = "'\"";
-
-bool is_quote (const string &line, size_t pos) {
-  if (pos == 0 || pos == string::npos)
-    return (pos == 0);
-
-  if (line[pos-1] == escape) {
-    return (pos == 1) ? false : line[pos-2] == escape;
-  }
-return true;
-}
-
-/**
- * read in the next line of text and split into whitespace separated
- * words, allowing for quoted strings which can span multiple lines
- * if necessary
- **/
-
-char read_line_and_split (vector<string> &cmd_line, char tic) {
-  string line;
-  bool in_quote = (tic != '\0');
-  std::getline(std::cin,line);
-  size_t tic_pos = 0;
-  size_t quote_end = 0;
-  if (in_quote) {
-    size_t last = cmd_line.size() - 1;
-    cmd_line[last] += "\n";
-    for (quote_end = line.find (tic);
-         !is_quote (line,quote_end) && quote_end != string::npos;
-         quote_end = line.find (tic, quote_end + 1));
-
-    if (quote_end == string::npos) {
-      cmd_line[last] += line;
-      return tic;
-    }
-
-    in_quote = false;
-    if (quote_end > 0) {
-      cmd_line[last] += line.substr(0, quote_end);
-    }
-    tic_pos = ++quote_end;
-    tic = '\0';
-  }
-  for (; tic_pos < line.length(); tic_pos++) {
-    if (line[tic_pos] == escape) {
-      line.erase(tic_pos,1);
-      continue;
-    }
-    if (quote.find (line[tic_pos]) != string::npos) {
-      tic = line[tic_pos];
-      vector<string> wrap;
-      string sub = line.substr(quote_end,tic_pos-1);
-      split (wrap, sub, boost::is_any_of(" \t"));
-      for (auto &w : wrap) {
-        cmd_line.emplace_back("");
-        cmd_line[cmd_line.size()-1].swap(w);
-      }
->>>>>>> 31a76a10
-
       std::cout << fc::json::to_pretty_string(push_transaction(trx)) << std::endl;
 }
 
-<<<<<<< HEAD
-=======
-
-
-int send_command (const vector<string> &cmd_line)
-{
-  const auto& command = cmd_line[0];
-  if( command == "help" ) {
-    std::cout << "Command list: info, block, exec, account, push-trx, setcode, transfer, create, import, unlock, lock, do, transaction, and transactions\n";
-    return -1;
-  }
-
-  else if( command == "info" ) {
-    std::cout << fc::json::to_pretty_string( get_info() ) << std::endl;
-  }
-  else if( command == "block" ) {
-    FC_ASSERT( cmd_line.size() == 2 );
-    auto arg=fc::mutable_variant_object( "block_num_or_id", cmd_line[1]);
-    std::cout << fc::json::to_pretty_string( call (get_block_func, arg)) << std::endl;
-  }
-  else if( command == "exec" ) {
-    FC_ASSERT( cmd_line.size() >= 6 );
-    Name code   = cmd_line[1];
-    Name action = cmd_line[2];
-    auto& json   = cmd_line[3];
-    auto arg= fc::mutable_variant_object( "code", code )("action",action)("args", fc::json::from_string(json));
-    auto result = call( json_to_bin_func, arg);
-
-
-    SignedTransaction trx;
-    trx.messages.resize(1);
-    auto& msg = trx.messages.back();
-    msg.code = code;
-    msg.type = action;
-    msg.authorization = fc::json::from_string( cmd_line[5] ).as<vector<types::AccountPermission>>();
-    msg.data = result.get_object()["binargs"].as<Bytes>();
-    trx.scope = fc::json::from_string( cmd_line[4] ).as<vector<Name>>();
-
-    auto trx_result = push_transaction( trx );
-    std::cout << fc::json::to_pretty_string( trx_result ) << std::endl;
-
-  } else if( command == "account" ) {
-    FC_ASSERT( cmd_line.size() == 2 );
-    std::cout << fc::json::to_pretty_string( call( get_account_func,
-                                                   fc::mutable_variant_object( "name", cmd_line[1] ) ) ) << std::endl;
-  }
-  else if( command == "push-trx" ) {
-    auto trx_result = call (push_txn_func, fc::json::from_string( cmd_line[1]));
-    std::cout << fc::json::to_pretty_string(trx_result) << std::endl;
-  } else if ( command == "setcode" ) {
-    if( cmd_line.size() == 1 ) {
-      std::cout << "usage: "<< program << " " << command <<" ACCOUNT FILE.WAST FILE.ABI" << std::endl;
-      return -1;
-    }
-    Name account(cmd_line[1]);
-    const auto& wast_file = cmd_line[2];
-    std::string wast;
-
-    FC_ASSERT( fc::exists(wast_file) );
-    fc::read_file_contents( wast_file, wast );
-    auto wasm = assemble_wast( wast );
-
-
-
-    types::setcode handler;
-    handler.account = account;
-    handler.code.resize(wasm.size());
-    memcpy( handler.code.data(), wasm.data(), wasm.size() );
-
-    if( cmd_line.size() == 4 ) {
-      handler.abi = fc::json::from_file( cmd_line[3] ).as<types::Abi>();
-    }
-
-    SignedTransaction trx;
-    trx.scope = { config::EosContractName, account };
-    transaction_emplace_message(trx,  config::EosContractName, vector<types::AccountPermission>{{account,"active"}},
-                        "setcode", handler );
-
-    std::cout << fc::json::to_pretty_string( push_transaction(trx)  ) << std::endl;
-
-  } else if( command == "transfer" ) {
-    FC_ASSERT( cmd_line.size() >= 4 );
-
-    Name sender(cmd_line[1]);
-    Name recipient(cmd_line[2]);
-    uint64_t amount = fc::variant(cmd_line[3]).as_uint64();
-    
-    string memo = "";
-    if( cmd_line.size() > 4 )
-       memo = cmd_line[4];
-
-    SignedTransaction trx;
-    trx.scope = sort_names({sender,recipient});
-    transaction_emplace_message(trx, config::EosContractName, vector<types::AccountPermission>{{sender,"active"}}, "transfer",
-                       types::transfer{sender, recipient, amount, memo});
-    auto info = get_info();
-    trx.expiration = info.head_block_time + 100; //chain.head_block_time() + 100;
-    transaction_set_reference_block(trx, info.head_block_id);
-
-    std::cout << fc::json::to_pretty_string( call( push_txn_func, trx )) << std::endl;
-  }
-  else if (command == "create" ) {
-    if( cmd_line[1] == "account" ) {
-      if( cmd_line.size() < 6 ) {
-        std::cerr << "usage: " << program << " create account CREATOR NEWACCOUNT OWNERKEY ACTIVEKEY\n";
-        return -1;
-      }
-      create_account( cmd_line );
-    }
-    else if( cmd_line[1] == "key" ) {
-      auto priv = fc::ecc::private_key::generate();
-      auto pub = public_key_type( priv.get_public_key() );
-
-      std::cout << "public: " << string(pub) <<"\n";
-      std::cout << "private: " << key_to_wif(priv.get_secret()) << std::endl;
-    }
-    else {
-      std::cerr << "create doesn't recognize object " << cmd_line[1] << std::endl;
-    }
-  } else if( command == "import" ) {
-    if( cmd_line[1] == "key" ) {
-      auto secret = wif_to_key( cmd_line[2] ); //fc::variant( cmd_line[2] ).as<fc::ecc::private_key_secret>();
-      if( !secret ) {
-        std::cerr << "invalid WIF private key" << std::endl;;
-        return -1;
-      }
-      auto priv = fc::ecc::private_key::regenerate(*secret);
-      auto pub = public_key_type( priv.get_public_key() );
-      std::cout << "public: " << string(pub) << std::endl;;
-    }
-  }else if( command == "unlock" ) {
-
-  } else if( command == "lock" ) {
-
-  } else if( command == "do" ) {
-
-  } else if( command == "transaction" ) {
-     if( cmd_line.size() != 2 )
-     {
-        std::cerr << "usage: " << program << " transaction TRANSACTION_ID\n";
-        return -1;
-     }
-     auto arg= fc::mutable_variant_object( "transaction_id", cmd_line[1]);
-     std::cout << fc::json::to_pretty_string( call( get_transaction_func, arg) ) << std::endl;
-  } else if( command == "transactions" ) {
-     if( cmd_line.size() < 2 || cmd_line.size() > 4 )
-     {
-        std::cerr << "usage: " << program << " transactions ACCOUNT_TO_LOOKUP [SKIP_TO_SEQUENCE [NUMBER_OF_SEQUENCES_TO_RETURN]]\n";
-        return -1;
-     }
-     chain::AccountName account_name(cmd_line[1]);
-     auto arg = (cmd_line.size() == 2)
-           ? fc::mutable_variant_object( "account_name", account_name)
-           : (cmd_line.size() == 3)
-             ? fc::mutable_variant_object( "account_name", account_name)("skip_seq", cmd_line[2])
-             : fc::mutable_variant_object( "account_name", account_name)("skip_seq", cmd_line[2])("num_seq", cmd_line[3]);
-     std::cout << fc::json::to_pretty_string( call( get_transactions_func, arg) ) << std::endl;
-  } else if( command == "accounts" ) {
-     if( cmd_line.size() != 2 )
-     {
-        std::cerr << "usage: " << program << " accounts PUBLIC_KEY\n";
-        return -1;
-     }
-     chain::public_key_type public_key(cmd_line[1]);
-     auto arg = fc::mutable_variant_object( "public_key", public_key);
-     std::cout << fc::json::to_pretty_string( call( get_key_accounts_func, arg) ) << std::endl;
-  }
-  return 0;
-}
-
-
-/**
- *   Usage:
- *
- *   eosc - [optional command] < script
- *     or *   eocs create wallet walletname  ***PASS1*** ***PASS2***
- *   eosc unlock walletname  ***PASSWORD***
- *   eosc create wallet walletname  ***PASS1*** ***PASS2***
- *   eosc unlock walletname  ***PASSWORD***
- *   eosc wallets -> prints list of wallets with * next to currently unlocked
- *   eosc keys -> prints list of private keys
- *   eosc importkey privatekey -> loads keys
- *   eosc accounts -> prints list of accounts that reference key
- *   eosc lock
- *   eosc do contract action { from to amount }
- *   eosc transfer from to amount memo  => aliaze for eosc
- *   eosc create account creator
- *
- *  if reading from a script all lines are allE parsed before any are sent
- *  reading from the console, lines are acted on directly.
- */
-
->>>>>>> 31a76a10
 int main( int argc, char** argv ) {
    CLI::App app{"Command Line Interface to Eos Daemon"};
    app.require_subcommand();
@@ -457,6 +194,24 @@
       std::cout << fc::json::to_pretty_string(call(get_account_func,
                                                    fc::mutable_variant_object("name", accountName)))
                 << std::endl;
+   });
+
+   // get accounts
+   chain::public_key_type publicKey;
+   auto getAccounts = get->add_subcommand("accounts", "Retrieve accounts associated with a public key", false);
+   getAccounts->add_option("public_key", publicKey, "The public key to retrieve accounts for")->required();
+   getAccounts->set_callback([&] {
+      auto arg = fc::mutable_variant_object( "public_key", publicKey);
+      std::cout << fc::json::to_pretty_string(call(get_key_accounts_func, arg)) << std::endl;
+   });
+
+   // get servants
+   string controllingAccount;
+   auto getServants = get->add_subcommand("servants", "Retrieve accounts which are servants of a given account ", false);
+   getAccounts->add_option("account", controllingAccount, "The name of the controlling account")->required();
+   getAccounts->set_callback([&] {
+      auto arg = fc::mutable_variant_object( "accountName", controllingAccount);
+      std::cout << fc::json::to_pretty_string(call(get_controlled_accounts_func, arg)) << std::endl;
    });
 
    // get transaction
@@ -493,7 +248,7 @@
 
       SignedTransaction trx;
       trx.scope = sort_names({config::EosContractName, account});
-      transaction_helpers::emplace_message(trx, config::EosContractName, vector<types::AccountPermission>{{account,"active"}},
+      transaction_emplace_message(trx, config::EosContractName, vector<types::AccountPermission>{{account,"active"}},
                                            "setcode", handler);
 
       std::cout << "Publishing contract..." << std::endl;
@@ -504,19 +259,21 @@
    string sender;
    string recipient;
    uint64_t amount;
+   string memo;
    auto transfer = app.add_subcommand("transfer", "Transfer EOS from account to account", false);
    transfer->add_option("sender", sender, "The account sending EOS")->required();
    transfer->add_option("recipient", recipient, "The account receiving EOS")->required();
    transfer->add_option("amount", amount, "The amount of EOS to send")->required();
+   transfer->add_option("memo", amount, "The memo for the transfer");
    transfer->set_callback([&] {
       SignedTransaction trx;
       trx.scope = sort_names({sender,recipient});
-      transaction_helpers::emplace_message(trx, config::EosContractName,
+      transaction_emplace_message(trx, config::EosContractName,
                                            vector<types::AccountPermission>{{sender,"active"}},
-                                           "transfer", types::transfer{sender, recipient, amount});
+                                           "transfer", types::transfer{sender, recipient, amount, memo});
       auto info = get_info();
       trx.expiration = info.head_block_time + 100; //chain.head_block_time() + 100;
-      transaction_helpers::set_reference_block(trx, info.head_block_id);
+      transaction_set_reference_block(trx, info.head_block_id);
 
       std::cout << fc::json::to_pretty_string( call( push_txn_func, trx )) << std::endl;
    });
@@ -557,7 +314,7 @@
       });
 
       SignedTransaction trx;
-      transaction_helpers::emplace_serialized_message(trx, contract, action,
+      transaction_emplace_serialized_message(trx, contract, action,
                                                       vector<types::AccountPermission>{fixedPermissions.front(),
                                                                                        fixedPermissions.back()},
                                                       result.get_object()["binargs"].as<Bytes>());
