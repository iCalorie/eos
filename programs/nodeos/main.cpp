/**
 *  @file
 *  @copyright defined in eosio/LICENSE.txt
 */
#include <appbase/application.hpp>

#include <eosio/chain_plugin/chain_plugin.hpp>
#include <eosio/http_plugin/http_plugin.hpp>
#include <eosio/net_plugin/net_plugin.hpp>
<<<<<<< HEAD
=======
#include <eosio/producer_plugin/producer_plugin.hpp>
#include <eosio/txn_test_gen_plugin/txn_test_gen_plugin.hpp>
>>>>>>> 6ca2f6f8

#include <fc/log/logger_config.hpp>
#include <fc/log/appender.hpp>
#include <fc/exception/exception.hpp>

#include <boost/dll/runtime_symbol_info.hpp>
#include <boost/exception/diagnostic_information.hpp>

#include "config.hpp"

using namespace appbase;
using namespace eosio;

namespace fc {
   std::unordered_map<std::string,appender::ptr>& get_appender_map();
}

namespace detail {

void configure_logging(const bfs::path& config_path)
{
   try {
      try {
         fc::configure_logging(config_path);
      } catch (...) {
         elog("Error reloading logging.json");
         throw;
      }
   } catch (const fc::exception& e) {
      elog("${e}", ("e",e.to_detail_string()));
   } catch (const boost::exception& e) {
      elog("${e}", ("e",boost::diagnostic_information(e)));
   } catch (const std::exception& e) {
      elog("${e}", ("e",e.what()));
   } catch (...) {
      // empty
   }
}

} // namespace detail

void logging_conf_loop()
{
   std::shared_ptr<boost::asio::signal_set> sighup_set(new boost::asio::signal_set(app().get_io_service(), SIGHUP));
   sighup_set->async_wait([sighup_set](const boost::system::error_code& err, int /*num*/) {
      if(!err)
      {
         ilog("Received HUP.  Reloading logging configuration.");
         auto config_path = app().get_logging_conf();
         if(fc::exists(config_path))
            ::detail::configure_logging(config_path);
         for(auto iter : fc::get_appender_map())
            iter.second->initialize(app().get_io_service());
         logging_conf_loop();
      }
   });
}

void initialize_logging()
{
   auto config_path = app().get_logging_conf();
   if(fc::exists(config_path))
     fc::configure_logging(config_path); // intentionally allowing exceptions to escape
   for(auto iter : fc::get_appender_map())
     iter.second->initialize(app().get_io_service());

   logging_conf_loop();
}

int main(int argc, char** argv)
{
   try {
      app().set_version(eosio::nodeos::config::version);
<<<<<<< HEAD
      bfs::path root = determine_root_directory();
      app().set_default_data_dir(root / "var/lib/eosio/node_00");
      app().set_default_config_dir(root / "etc/eosio/node_00");
      if(!app().initialize<chain_plugin, http_plugin, net_plugin>(argc, argv))
=======
      auto root = fc::app_path(); 
      app().set_default_data_dir(root / "eosio/nodeos/data" );
      app().set_default_config_dir(root / "eosio/nodeos/config" );
      if(!app().initialize<chain_plugin, http_plugin, net_plugin, txn_test_gen_plugin, producer_plugin>(argc, argv))
>>>>>>> 6ca2f6f8
         return -1;
      initialize_logging();
      ilog("nodeos version ${ver}", ("ver", eosio::nodeos::config::itoh(static_cast<uint32_t>(app().version()))));
      ilog("eosio root is ${root}", ("root", root.string()));
      app().startup();
      app().exec();
   } catch (const fc::exception& e) {
      elog("${e}", ("e",e.to_detail_string()));
   } catch (const boost::exception& e) {
      elog("${e}", ("e",boost::diagnostic_information(e)));
   } catch (const std::exception& e) {
      elog("${e}", ("e",e.what()));
   } catch (...) {
      elog("unknown exception");
   }
   return 0;
}<|MERGE_RESOLUTION|>--- conflicted
+++ resolved
@@ -7,11 +7,7 @@
 #include <eosio/chain_plugin/chain_plugin.hpp>
 #include <eosio/http_plugin/http_plugin.hpp>
 #include <eosio/net_plugin/net_plugin.hpp>
-<<<<<<< HEAD
-=======
 #include <eosio/producer_plugin/producer_plugin.hpp>
-#include <eosio/txn_test_gen_plugin/txn_test_gen_plugin.hpp>
->>>>>>> 6ca2f6f8
 
 #include <fc/log/logger_config.hpp>
 #include <fc/log/appender.hpp>
@@ -85,17 +81,10 @@
 {
    try {
       app().set_version(eosio::nodeos::config::version);
-<<<<<<< HEAD
-      bfs::path root = determine_root_directory();
-      app().set_default_data_dir(root / "var/lib/eosio/node_00");
-      app().set_default_config_dir(root / "etc/eosio/node_00");
-      if(!app().initialize<chain_plugin, http_plugin, net_plugin>(argc, argv))
-=======
       auto root = fc::app_path(); 
       app().set_default_data_dir(root / "eosio/nodeos/data" );
       app().set_default_config_dir(root / "eosio/nodeos/config" );
-      if(!app().initialize<chain_plugin, http_plugin, net_plugin, txn_test_gen_plugin, producer_plugin>(argc, argv))
->>>>>>> 6ca2f6f8
+      if(!app().initialize<chain_plugin, http_plugin, net_plugin, producer_plugin>(argc, argv))
          return -1;
       initialize_logging();
       ilog("nodeos version ${ver}", ("ver", eosio::nodeos::config::itoh(static_cast<uint32_t>(app().version()))));
