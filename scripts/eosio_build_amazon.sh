--- conflicted
+++ resolved
@@ -229,11 +229,7 @@
 		sudo rm -rf ${TEMP_DIR}/mongo-cxx-driver
 		git clone https://github.com/mongodb/mongo-cxx-driver.git --branch releases/stable --depth 1
 		if [ $? -ne 0 ]; then
-<<<<<<< HEAD
-			printf "\tUnable to clone MondgDB C++ repo @ https://github.com/mongodb/mongo-cxx-driver.git.\n"
-=======
 			printf "\tUnable to clone MongoDB C++ driver at this time.\n"
->>>>>>> 0a0741e2
 			printf "\tExiting now.\n\n"
 			exit;
 		fi
