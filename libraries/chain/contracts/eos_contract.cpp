--- conflicted
+++ resolved
@@ -206,8 +206,7 @@
    wasm_interface::get().init( init_context );
 }
 
-<<<<<<< HEAD
-void apply_eos_setabi(apply_context& context) {
+void apply_eosio_setabi(apply_context& context) {
    auto& db = context.mutable_db;
    auto  act = context.act.as<setabi>();
 
@@ -224,10 +223,7 @@
    });
 }
 
-void apply_eos_claim(apply_context& context) {
-=======
 void apply_eosio_claim(apply_context& context) {
->>>>>>> 1c2982d0
    auto claim = context.act.as<contracts::claim>();
 
    EOS_ASSERT(claim.amount > 0, action_validate_exception, "Claim amount must be positive");
