--- conflicted
+++ resolved
@@ -73,7 +73,6 @@
    }
 
    size_t get_billable_size() const {
-<<<<<<< HEAD
       size_t accounts_size = accounts.size() * config::billable_size_v<permission_level_weight>;
       size_t keys_size = 0;
       for (const auto& k: keys) {
@@ -82,24 +81,6 @@
       }
 
       return accounts_size + keys_size;
-=======
-      /**
-       *  public_key_type contains a static_variant and so its size could change if we later wanted to add a new public key type of
-       *  of larger size, thus increasing the returned value from shared_authority::get_billable_size() for old authorities that
-       *  do not even use the new public key type.
-       *
-       * Although adding a new public key type is a hardforking change anyway, the current implementation means we would need to:
-       *  - track historical sizes of public_key_type,
-       *  - branch on hardfork versions within this function, and
-       *  - calculate billable size of the authority based on the appropriate historical size of public_key_type,
-       * all in order to avoid retroactively changing the billable size of authorities.
-       * TODO: Better implementation of get_billable_size()?
-       *       Perhaps it would require changes to how public_key_type is stored in shared_authority?
-       *       For example: change keys (of type shared_vector<key_weight>) to packed_keys (of type shared_vector<char>)
-       *                    which store the packed data of vector<key_weight>, and then charge based on that packed size.
-       */
-      return keys.size() * sizeof(key_weight) + accounts.size() * sizeof(permission_level_weight);
->>>>>>> 5b2695b1
    }
 };
 
