--- conflicted
+++ resolved
@@ -8,11 +8,6 @@
 namespace eos { namespace chain {
 
 class  chain_controller;
-<<<<<<< HEAD
-typedef int32_t (apply_context::*load_i128i128_fnc)(Name, Name, Name, uint128_t* , uint128_t*, char* , uint32_t);
-
-=======
->>>>>>> 867a5380
 /**
  * @class wasm_interface
  *
