--- conflicted
+++ resolved
@@ -120,7 +120,6 @@
          return false;
       }
 
-<<<<<<< HEAD
       /**
        * update the resource limits associated with an account.  Note these new values will not take effect until the
        * next resource "tick" which is currently defined as a cycle boundary inside a block.
@@ -140,37 +139,6 @@
 
       void get_resource_limits( account_name account, int64_t& ram_bytes, int64_t& net_weight, int64_t cpu_weight ) {
          context.controller.get_resource_limits_manager().get_account_limits( account, ram_bytes, net_weight, cpu_weight);
-=======
-      void set_resource_limits( account_name account,
-                                uint64_t ram_bytes, int64_t net_weight, int64_t cpu_weight ) {
-         auto& buo = context.db.get<bandwidth_usage_object,by_owner>( account );
-         FC_ASSERT( buo.db_usage <= ram_bytes, "attempt to free too much space" );
-
-         auto& gdp = context.controller.get_dynamic_global_properties();
-         context.mutable_db.modify( gdp, [&]( auto& p ) {
-           p.total_net_weight -= buo.net_weight;
-           p.total_net_weight += net_weight;
-           p.total_cpu_weight -= buo.cpu_weight;
-           p.total_cpu_weight += cpu_weight;
-           p.total_db_reserved -= buo.db_reserved_capacity;
-           p.total_db_reserved += ram_bytes;
-         });
-
-         context.mutable_db.modify( buo, [&]( auto& o ){
-            o.net_weight = net_weight;
-            o.cpu_weight = cpu_weight;
-            o.db_reserved_capacity = ram_bytes;
-         });
-      }
-
-
-      void get_resource_limits( account_name account,
-                                uint64_t& ram_bytes, uint64_t& net_weight, uint64_t cpu_weight ) {
-         auto& buo = context.db.get<bandwidth_usage_object,by_owner>( account );
-         ram_bytes = buo.db_reserved_capacity;
-         net_weight = buo.net_weight;
-         cpu_weight = buo.cpu_weight;
->>>>>>> 1a8bfeca
       }
 
       void set_active_producers( array_ptr<char> packed_producer_schedule, size_t datalen) {
@@ -1434,23 +1402,12 @@
 );
 
 REGISTER_INTRINSICS(privileged_api,
-<<<<<<< HEAD
-   (activate_feature,          void(int64_t)                         )
-   (is_feature_active,         int(int64_t)                          )
-   (set_resource_limits,       void(int64_t,int64_t,int64_t,int64_t) )
-   (set_active_producers,      void(int,int)                         )
-   (is_privileged,             int(int64_t)                          )
-   (set_privileged,            void(int64_t, int)                    )
-   (freeze_account,            void(int64_t, int)                    )
-   (is_frozen,                 int(int64_t)                          )
-=======
    (activate_feature,          void(int64_t)                                 )
    (is_feature_active,         int(int64_t)                                  )
    (set_resource_limits,       void(int64_t,int64_t,int64_t,int64_t)         )
    (set_active_producers,      void(int,int)                                 )
    (is_privileged,             int(int64_t)                                  )
    (set_privileged,            void(int64_t, int)                            )
->>>>>>> 1a8bfeca
 );
 
 REGISTER_INJECTED_INTRINSICS(checktime_api,
