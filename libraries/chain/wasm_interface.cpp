#include <eosio/chain/wasm_interface.hpp>
#include <eosio/chain/apply_context.hpp>
#include <eosio/chain/chain_controller.hpp>
#include <eosio/chain/producer_schedule.hpp>
#include <eosio/chain/asset.hpp>
#include <eosio/chain/exceptions.hpp>
#include <boost/core/ignore_unused.hpp>
#include <boost/multiprecision/cpp_bin_float.hpp>
#include <eosio/chain/wasm_interface_private.hpp>
#include <eosio/chain/wasm_eosio_validation.hpp>
#include <eosio/chain/wasm_eosio_injection.hpp>
#include <fc/exception/exception.hpp>
#include <fc/crypto/sha256.hpp>
#include <fc/crypto/sha1.hpp>
#include <fc/io/raw.hpp>
#include <fc/utf8.hpp>
#include <Runtime/Runtime.h>
#include "IR/Module.h"
#include "Platform/Platform.h"
#include "WAST/WAST.h"
#include "IR/Operators.h"
#include "IR/Validate.h"
#include "IR/Types.h"
#include "Runtime/Runtime.h"
#include "Runtime/Linker.h"
#include "Runtime/Intrinsics.h"

#include <boost/asio.hpp>
#include <boost/bind.hpp>
#include <fstream>

#include <mutex>
#include <thread>
#include <condition_variable>

namespace eosio { namespace chain {
   using namespace contracts;
   using namespace webassembly;
   using namespace webassembly::common;

<<<<<<< HEAD
   struct runtime_guard {
      runtime_guard() {
         // TODO clean this up
         //check_wasm_opcode_dispositions();
         Runtime::init();
      }

      ~runtime_guard() {
         Runtime::freeUnreferencedObjects({});
      }

   };

   static weak_ptr<runtime_guard> __runtime_guard_ptr;
   static std::mutex __runtime_guard_lock;
=======
>>>>>>> dc66712a

   /**
    *  Implementation class for the wasm cache
    *  it is responsible for compiling and storing instances of wasm code for use
    *
    */
   struct wasm_cache_impl {
      wasm_cache_impl()
      {
         std::lock_guard<std::mutex> l(__runtime_guard_lock);
         if (__runtime_guard_ptr.use_count() == 0) {
            _runtime_guard = std::make_shared<runtime_guard>();
            __runtime_guard_ptr = _runtime_guard;
         } else {
            _runtime_guard = __runtime_guard_ptr.lock();
         }
      }

      /**
       * this must wait for all work to be done otherwise it may destroy memory
       * referenced by other threads
       *
       * Expectations on wasm_cache dictate that all available code has been
       * returned before this can be destroyed
       */
      ~wasm_cache_impl() {
      }

      /**
       * internal tracking structure which deduplicates memory images
       * and tracks available vs in-use entries.
       *
       * The instances array has two sections, "available" instances
       * are in the front of the vector and anything at an index of
       * available_instances or greater is considered "in use"
       *
       * instances are stored as pointers so that their positions
       * in the array can be moved without invaliding references to
       * the instance handed out to other threads
       */
      struct code_info {
         explicit code_info(wavm::info&& wavm_info, binaryen::info&& binaryen_info)
         : wavm_info(std::forward<wavm::info>(wavm_info))
         , binaryen_info(std::forward<binaryen::info>(binaryen_info))
         {}


         wavm::info   wavm_info;
         binaryen::info binaryen_info;

         // all existing instances of this code
         vector<unique_ptr<wasm_cache::entry>> instances;
         size_t available_instances = 0;
      };

      using optional_info_ref = optional<std::reference_wrapper<code_info>>;
      using optional_entry_ref = optional<std::reference_wrapper<wasm_cache::entry>>;

      /**
       * Convenience method for running code with the _cache_lock and releaseint that lock
       * when the code completes
       *
       * @param f - lambda to execute
       * @return - varies depending on the signature of the lambda
       */
      template<typename F>
      auto with_lock(std::mutex &l, F f) {
         std::lock_guard<std::mutex> lock(l);
         return f();
      };

      /**
       * Fetch the tracking struct given a code_id if it exists
       *
       * @param code_id
       * @return
       */
      optional_info_ref fetch_info(const digest_type& code_id) {
         return with_lock(_cache_lock, [&,this](){
            auto iter = _cache.find(code_id);
            if (iter != _cache.end()) {
               return optional_info_ref(iter->second);
            }

            return optional_info_ref();
         });
      }

      /**
       * Opportunistically fetch an available instance of the code;
       * @param code_id - the id of the code to fetch
       * @return - reference to the entry when one is available
       */
      optional_entry_ref try_fetch_entry(const digest_type& code_id) {
         return with_lock(_cache_lock, [&,this](){
            auto iter = _cache.find(code_id);
            if (iter != _cache.end() && iter->second.available_instances > 0) {
               auto &ptr = iter->second.instances.at(--(iter->second.available_instances));
               return optional_entry_ref(*ptr);
            }

            return optional_entry_ref();
         });
      }

      /**
       * Fetch a copy of the code, this is guaranteed to return an entry IF the code is compilable.
       * In order to do that in safe way this code may cause the calling thread to sleep while a new
       * version of the code is compiled and inserted into the cache
       *
       * @param code_id - the id of the code to fetch
       * @param wasm_binary - the binary for the wasm
       * @param wasm_binary_size - the size of the binary
       * @return reference to a usable cache entry
       */
      struct test_mutator {
         static std::vector<uint8_t> accept( wasm_ops::instr* inst ) {
            std::cout << "ACCEPTING\n";
            return {};
         }
      };
      struct test_mutator2 {
         static std::vector<uint8_t> accept( wasm_ops::instr* inst ) {
            std::cout << "ACCEPTING2\n";
            return {};
         }
      };

      wasm_cache::entry& fetch_entry(const digest_type& code_id, const char* wasm_binary, size_t wasm_binary_size) {
         std::condition_variable condition;
         optional_entry_ref result;
         std::exception_ptr error;

         // compilation is not thread safe, so we dispatch it to a io_service running on a single thread to
         // queue up and synchronize compilations
         with_lock(_compile_lock, [&,this](){
            // check to see if someone returned what we need before making a new one
            auto pending_result = try_fetch_entry(code_id);
            std::exception_ptr pending_error;

            if (!pending_result) {
               // time to compile a brand new (maybe first) copy of this code

               fc::optional<wavm::entry> wavm;
               fc::optional<wavm::info> wavm_info;
               fc::optional<binaryen::entry> binaryen;
               fc::optional<binaryen::info> binaryen_info;

               try {

                  IR::Module* module = new IR::Module();

                  Serialization::MemoryInputStream stream((const U8 *) wasm_binary, wasm_binary_size);
                  WASM::serialize(stream, *module);

                  wasm_validations::wasm_binary_validation validator( *module );
                  wasm_injections::wasm_binary_injection injector( *module );

                  injector.inject();
                  validator.validate();
                  Serialization::ArrayOutputStream outstream;
                  WASM::serialize(outstream, *module);
                  std::vector<U8> bytes = outstream.getBytes();

                  wavm = wavm::entry::build((char*)bytes.data(), bytes.size());
                  wavm_info.emplace(*wavm);

                  binaryen = binaryen::entry::build((char*)bytes.data(), bytes.size());
                  binaryen_info.emplace(*binaryen);
               } catch (...) {
                  pending_error = std::current_exception();
               }

               if (pending_error == nullptr) {
                  // grab the lock and put this in the cache as unavailble
                  with_lock(_cache_lock, [&,this]() {
                     // find or create a new entry
                     auto iter = _cache.emplace(code_id, code_info(std::move(*wavm_info),std::move(*binaryen_info))).first;

                     iter->second.instances.emplace_back(std::make_unique<wasm_cache::entry>(std::move(*wavm), std::move(*binaryen)));
                     pending_result = optional_entry_ref(*iter->second.instances.back().get());
                  });
               }
            }

           if (pending_error != nullptr) {
              error = pending_error;
           } else {
              result = pending_result;
           }

         });


         try {
            if (error != nullptr) {
               std::rethrow_exception(error);
            } else {
               return (*result).get();
            }
         } FC_RETHROW_EXCEPTIONS(error, "error compiling WASM for code with hash: ${code_id}", ("code_id", code_id));
      }

      /**
       * return an entry to the cache.  The entry is presumed to come back in a "dirty" state and must be
       * sanitized before returning to the "available" state.  This sanitization is done asynchronously so
       * as not to delay the current executing thread.
       *
       * @param code_id - the code Id associated with the instance
       * @param entry - the entry to return
       */
      void return_entry(const digest_type& code_id, wasm_cache::entry& entry) {
         // sanitize by reseting the memory that may now be dirty
         auto& info = (*fetch_info(code_id)).get();
         entry.wavm.reset(info.wavm_info);
         entry.binaryen.reset(info.binaryen_info);

         // under a lock, put this entry back in the available instances side of the instances vector
         with_lock(_cache_lock, [&,this](){
            // walk the vector and find this entry
            auto iter = info.instances.begin();
            while (iter->get() != &entry) {
               ++iter;
            }

            FC_ASSERT(iter != info.instances.end(), "Checking in a WASM enty that was not created properly!");

            auto first_unavailable = (info.instances.begin() + info.available_instances);
            if (iter != first_unavailable) {
               std::swap(iter, first_unavailable);
            }
            info.available_instances++;
         });
      }

      //initialize the memory for a cache entry
      wasm_cache::entry& prepare_wasm_instance(wasm_cache::entry& wasm_cache_entry, const digest_type& code_id) {
         auto& info = (*fetch_info(code_id)).get();
         wasm_cache_entry.wavm.prepare(info.wavm_info);
         wasm_cache_entry.binaryen.prepare(info.binaryen_info);
         return wasm_cache_entry;
      }

      // mapping of digest to an entry for the code
      map<digest_type, code_info> _cache;
      std::mutex _cache_lock;

      // compilation lock
      std::mutex _compile_lock;

      std::shared_ptr<runtime_guard> _runtime_guard;
   };

   wasm_cache::wasm_cache()
      :_my( new wasm_cache_impl() ) {
   }

   wasm_cache::~wasm_cache() = default;

   wasm_cache::entry &wasm_cache::checkout( const digest_type& code_id, const char* wasm_binary, size_t wasm_binary_size ) {
      // see if there is an available entry in the cache
      auto result = _my->try_fetch_entry(code_id);
      if (result) {
         wasm_cache::entry& wasm_cache_entry = (*result).get();
         return _my->prepare_wasm_instance(wasm_cache_entry, code_id);
      }
      return _my->prepare_wasm_instance(_my->fetch_entry(code_id, wasm_binary, wasm_binary_size), code_id);
   }


   void wasm_cache::checkin(const digest_type& code_id, entry& code ) {
      _my->return_entry(code_id, code);
   }

   /**
    * RAII wrapper to make sure that the context is cleaned up on exception
    */
   struct scoped_context {
      template<typename ...Args>
      scoped_context(optional<wasm_context> &context, Args&&... args)
      :context(context)
      {
         context.emplace( std::forward<Args>(args)... );
      }

      ~scoped_context() {
         context.reset();
      }

      optional<wasm_context>& context;
   };

   wasm_interface::wasm_interface()
      :my( new wasm_interface_impl() ) {
   }

   wasm_interface& wasm_interface::get() {
      thread_local wasm_interface* single = nullptr;
      if( !single ) {
         single = new wasm_interface();
      }
      return *single;
   }

   void wasm_interface::apply( wasm_cache::entry& code, apply_context& context, vm_type vm ) {
      try {
         auto context_guard = scoped_context(my->current_context, code, context, vm);
         switch (vm) {
            case vm_type::wavm:
               code.wavm.call_apply(context);
               break;
            case vm_type::binaryen:
               code.binaryen.call_apply(context);
               break;
         }
      } catch ( const wasm_exit& ){}
   }

   void wasm_interface::error( wasm_cache::entry& code, apply_context& context, vm_type vm ) {
      try {
         auto context_guard = scoped_context(my->current_context, code, context, vm);
         switch (vm) {
            case vm_type::wavm:
               code.wavm.call_error(context);
               break;
            case vm_type::binaryen:
               code.binaryen.call_error(context);
               break;
         }
      } catch ( const wasm_exit& ){}
   }

   wasm_context& common::intrinsics_accessor::get_context(wasm_interface &wasm) {
      FC_ASSERT(wasm.my->current_context.valid());
      return *wasm.my->current_context;
   }

   const wavm::entry& wavm::entry::get(wasm_interface& wasm) {
      return common::intrinsics_accessor::get_context(wasm).code.wavm;
   }


   const binaryen::entry& binaryen::entry::get(wasm_interface& wasm) {
      return common::intrinsics_accessor::get_context(wasm).code.binaryen;
   }

#if defined(assert)
   #undef assert
#endif

class context_aware_api {
   public:
      context_aware_api(wasm_interface& wasm, bool context_free = false )
      :code(intrinsics_accessor::get_context(wasm).code),
       context(intrinsics_accessor::get_context(wasm).context)
      ,vm(intrinsics_accessor::get_context(wasm).vm)
      {
         if( context.context_free )
            FC_ASSERT( context_free, "only context free api's can be used in this context" );
         context.used_context_free_api |= !context_free;
      }

   protected:
      wasm_cache::entry&         code;
      apply_context&             context;
      wasm_interface::vm_type    vm;

};

class context_free_api : public context_aware_api {
   public:
      context_free_api( wasm_interface& wasm )
      :context_aware_api(wasm, true) {
         /* the context_free_data is not available during normal application because it is prunable */
         FC_ASSERT( context.context_free, "this API may only be called from context_free apply" );
      }

      int get_context_free_data( uint32_t index, array_ptr<char> buffer, size_t buffer_size )const {
         return context.get_context_free_data( index, buffer, buffer_size );
      }
};

class privileged_api : public context_aware_api {
   public:
      privileged_api( wasm_interface& wasm )
      :context_aware_api(wasm)
      {
         FC_ASSERT( context.privileged, "${code} does not have permission to call this API", ("code",context.receiver) );
      }

      /**
       *  This should schedule the feature to be activated once the
       *  block that includes this call is irreversible. It should
       *  fail if the feature is already pending.
       *
       *  Feature name should be base32 encoded name.
       */
      void activate_feature( int64_t feature_name ) {
         FC_ASSERT( !"Unsupported Hardfork Detected" );
      }

      /**
       * This should return true if a feature is active and irreversible, false if not.
       *
       * Irreversiblity by fork-database is not consensus safe, therefore, this defines
       * irreversiblity only by block headers not by BFT short-cut.
       */
      int is_feature_active( int64_t feature_name ) {
         return false;
      }

      void set_resource_limits( account_name account,
                                uint64_t ram_bytes, int64_t net_weight, int64_t cpu_weight,
                                int64_t /*cpu_usec_per_period*/ ) {
         auto& buo = context.db.get<bandwidth_usage_object,by_owner>( account );
         FC_ASSERT( buo.db_usage <= ram_bytes, "attempt to free too much space" );

         auto& gdp = context.controller.get_dynamic_global_properties();
         context.mutable_db.modify( gdp, [&]( auto& p ) {
           p.total_net_weight -= buo.net_weight;
           p.total_net_weight += net_weight;
           p.total_cpu_weight -= buo.cpu_weight;
           p.total_cpu_weight += cpu_weight;
           p.total_db_reserved -= buo.db_reserved_capacity;
           p.total_db_reserved += ram_bytes;
         });

         context.mutable_db.modify( buo, [&]( auto& o ){
            o.net_weight = net_weight;
            o.cpu_weight = cpu_weight;
            o.db_reserved_capacity = ram_bytes;
         });
      }


      void get_resource_limits( account_name account,
                                uint64_t& ram_bytes, uint64_t& net_weight, uint64_t cpu_weight ) {
      }

      void set_active_producers( array_ptr<char> packed_producer_schedule, size_t datalen) {
         datastream<const char*> ds( packed_producer_schedule, datalen );
         producer_schedule_type psch;
         fc::raw::unpack(ds, psch);
         context.mutable_db.modify( context.controller.get_global_properties(),
            [&]( auto& gprops ) {
                 gprops.new_active_producers = psch;
         });
      }

      void set_blockchain_parameters_packed( array_ptr<char> packed_blockchain_parameters, size_t datalen) {
         datastream<const char*> ds( packed_blockchain_parameters, datalen );
         chain::chain_config cfg;
         fc::raw::unpack(ds, cfg);
         context.mutable_db.modify( context.controller.get_global_properties(),
            [&]( auto& gprops ) {
                 gprops.configuration = cfg;
         });
      }

      int get_blockchain_parameters_packed( array_ptr<char> packed_blockchain_parameters, size_t datalen) {
         auto& gpo = context.controller.get_global_properties();
         auto size = fc::raw::pack_size( gpo.configuration );
         if ( size <= datalen ) {
            datastream<char*> ds( packed_blockchain_parameters, datalen );
            fc::raw::pack(ds, gpo.configuration);
         }
         return size;
      }

      bool is_privileged( account_name n )const {
         return context.db.get<account_object, by_name>( n ).privileged;
      }
      bool is_frozen( account_name n )const {
         return context.db.get<account_object, by_name>( n ).frozen;
      }
      void set_privileged( account_name n, bool is_priv ) {
         const auto& a = context.db.get<account_object, by_name>( n );
         context.mutable_db.modify( a, [&]( auto& ma ){
            ma.privileged = is_priv;
         });
      }

      void freeze_account( account_name n , bool should_freeze ) {
         const auto& a = context.db.get<account_object, by_name>( n );
         context.mutable_db.modify( a, [&]( auto& ma ){
            ma.frozen = should_freeze;
         });
      }

      /// TODO: add inline/deferred with support for arbitrary permissions rather than code/current auth
};

class checktime_api : public context_aware_api {
public:
   explicit checktime_api( wasm_interface& wasm )
   :context_aware_api(wasm,true){}

   void checktime(uint32_t instruction_count) {
      context.checktime(instruction_count);
   }
};

class softfloat_api : public context_aware_api {
   public:
      // TODO add traps on truncations for special cases (NaN or outside the range which rounds to an integer)
      using context_aware_api::context_aware_api;
      // float binops
      float32_t _eosio_f32_add( float32_t a, float32_t b ) { return f32_add( a, b ); }
      float32_t _eosio_f32_sub( float32_t a, float32_t b ) { return f32_sub( a, b ); }
      float32_t _eosio_f32_div( float32_t a, float32_t b ) { return f32_div( a, b ); }
      float32_t _eosio_f32_mul( float32_t a, float32_t b ) { return f32_mul( a, b ); }
      float32_t _eosio_f32_min( float32_t a, float32_t b ) { return f32_lt( a, b ) ? a : b; }
      float32_t _eosio_f32_max( float32_t a, float32_t b ) { return f32_lt( a, b ) ? b : a; }
      float32_t _eosio_f32_copysign( float32_t a, float32_t b ) {
         uint32_t sign_of_a = a.v >> 31;
         uint32_t sign_of_b = b.v >> 31;
         a.v &= ~(1 << 31);             // clear the sign bit
         a.v = a.v | (sign_of_b << 31); // add the sign of b
         return a;
      }
      // float unops
      float32_t _eosio_f32_abs( float32_t a ) { 
         a.v &= ~(1 << 31);  
         return a; 
      }
      float32_t _eosio_f32_neg( float32_t a ) { 
         uint32_t sign = a.v >> 31;
         a.v &= ~(1 << 31);  
         a.v |= (!sign << 31);
         return a; 
      }
      float32_t _eosio_f32_sqrt( float32_t a ) { return f32_sqrt( a ); }
      // ceil, floor, trunc and nearest are lifted from libc
      float32_t _eosio_f32_ceil( float32_t a ) {
         int e = (int)(a.v >> 23 & 0xff) - 0x7f;
         uint32_t m;
         if (e >= 23)
            return a;
         if (e >= 0) {
            m = 0x007fffff >> e;
            if ((a.v & m) == 0)
               return a;
            if (a.v >> 31 == 0)
               a.v += m;
            a.v &= ~m;
         } else {
            if (a.v >> 31)
               a.v = 0x80000000; // return -0.0f
            else if (a.v << 1)
               a.v = 0x3F800000; // return 1.0f
         }
         return a;
      }
      float32_t _eosio_f32_floor( float32_t a ) {
         int e = (int)(a.v >> 23 & 0xff) - 0x7f;
         uint32_t m;
         if (e >= 23)
            return a;
         if (e >= 0) {
            m = 0x007fffff >> e;
            if ((a.v & m) == 0)
               return a;
            if (a.v >> 31)
               a.v += m;
            a.v &= ~m;
         } else {
            if (a.v >> 31 == 0)
               a.v = 0;
            else if (a.v << 1)
               a.v = 0x3F800000; // return 1.0f
         }
         return a;
      }
      float32_t _eosio_f32_trunc( float32_t a ) {
         int e = (int)(a.v >> 23 & 0xff) - 0x7f + 9;
         uint32_t m;
         if (e >= 23 + 9)
            return a;
         if (e < 9)
            e = 1;
         m = -1U >> e;
         if ((a.v & m) == 0)
            return a;
         a.v &= ~m;
         return a;
      }
      float32_t _eosio_f32_nearest( float32_t a ) {
         int e = a.v>>23 & 0xff;
         int s = a.v>>31;
         float32_t y;
         if (e >= 0x7f+23)
            return a;
         if (s)
            y = f32_add( f32_sub( a, inv_float_eps ), inv_float_eps );
         else
            y = f32_sub( f32_add( a, inv_float_eps ), inv_float_eps );
         if (f32_eq( y, {0} ) )
            return s ? float32_t{0x80000000} : float32_t{0}; // return either -0.0 or 0.0f
         return y;
      }
      // float relops
      bool _eosio_f32_eq( float32_t a, float32_t b ) { return f32_eq( a, b ); }
      bool _eosio_f32_ne( float32_t a, float32_t b ) { return !f32_eq( a, b ); }
      bool _eosio_f32_lt( float32_t a, float32_t b ) { return f32_lt( a, b ); }
      bool _eosio_f32_le( float32_t a, float32_t b ) { return f32_le( a, b ); }
      bool _eosio_f32_gt( float32_t a, float32_t b ) { return !f32_le( a, b ); }
      bool _eosio_f32_ge( float32_t a, float32_t b ) { return !f32_lt( a, b ); }

      // double binops
      float64_t _eosio_f64_add( float64_t a, float64_t b ) { return f64_add( a, b ); }
      float64_t _eosio_f64_sub( float64_t a, float64_t b ) { return f64_sub( a, b ); }
      float64_t _eosio_f64_div( float64_t a, float64_t b ) { return f64_div( a, b ); }
      float64_t _eosio_f64_mul( float64_t a, float64_t b ) { return f64_mul( a, b ); }
      float64_t _eosio_f64_min( float64_t a, float64_t b ) { return f64_lt( a, b ) ? a : b; }
      float64_t _eosio_f64_max( float64_t a, float64_t b ) { return f64_lt( a, b ) ? b : a; }
      float64_t _eosio_f64_copysign( float64_t a, float64_t b ) {
         uint64_t sign_of_a = a.v >> 63;
         uint64_t sign_of_b = b.v >> 63;
         a.v &= ~(uint64_t(1) << 63);             // clear the sign bit
         a.v = a.v | (sign_of_b << 63); // add the sign of b
         return a;
      }

      // double unops
      float64_t _eosio_f64_abs( float64_t a ) { 
         a.v &= ~(uint64_t(1) << 63);  
         return a; 
      }
      float64_t _eosio_f64_neg( float64_t a ) { 
         uint64_t sign = a.v >> 63;
         a.v &= ~(uint64_t(1) << 63);  
         a.v |= (uint64_t(!sign) << 63);
         return a; 
      }
      float64_t _eosio_f64_sqrt( float64_t a ) { return f64_sqrt( a ); }
      // ceil, floor, trunc and nearest are lifted from libc
      float64_t _eosio_f64_ceil( float64_t a ) {
         int e = a.v >> 52 & 0x7ff;
         float64_t y;
         if (e >= 0x3ff+52 || f64_eq( a, { 0 } ))
         return a;
         /* y = int(x) - x, where int(x) is an integer neighbor of x */
         if (a.v >> 63)
            y = f64_sub( f64_add( f64_sub( a, inv_double_eps ), inv_double_eps ), a );
         else
            y = f64_sub( f64_sub( f64_add( a, inv_double_eps ), inv_double_eps ), a );
         /* special case because of non-nearest rounding modes */
         if (e <= 0x3ff-1) {
            return a.v >> 63 ? float64_t{0x8000000000000000} : float64_t{0xBE99999A3F800000}; //either -0.0 or 1
         }
         if (f64_lt( y, { 0 } ))
            return f64_add( f64_add( a, y ), { 0xBE99999A3F800000 } ); // plus 1
         return f64_add( a, y );
      }

      float64_t _eosio_f64_trunc( float64_t a ) {
         int e = (int)(a.v >> 52 & 0x7ff) - 0x3ff + 12;
         uint64_t m;
         if (e >= 52 + 12)
            return a;
         if (e < 12)
            e = 1;
         m = -1ULL >> e;
         if ((a.v & m) == 0)
            return a;
         a.v &= ~m;
         return a;
      }

      // float and double conversions
      float64_t _eosio_f32_promote( float32_t a ) { return f32_to_f64( a ); }
      float32_t _eosio_f64_demote( float64_t a ) { return f64_to_f32( a ); }
      int32_t _eosio_f32_trunc_i32s( float32_t a ) { return f32_to_i32( _eosio_f32_trunc( a ), 0, false ); }
      int32_t _eosio_f64_trunc_i32s( float64_t a ) { return f64_to_i32( _eosio_f64_trunc( a ), 0, false ); }
      uint32_t _eosio_f32_trunc_i32u( float32_t a ) { return f32_to_ui32( _eosio_f32_trunc( a ), 0, false ); }
      uint32_t _eosio_f64_trunc_i32u( float64_t a ) { return f64_to_ui32( _eosio_f64_trunc( a ), 0, false ); }
      int64_t _eosio_f32_trunc_i64s( float32_t a ) { return f32_to_i64( _eosio_f32_trunc( a ), 0, false ); }
      int64_t _eosio_f64_trunc_i64s( float64_t a ) { return f64_to_i64( _eosio_f64_trunc( a ), 0, false ); }
      uint64_t _eosio_f32_trunc_i64u( float32_t a ) { return f32_to_ui64( _eosio_f32_trunc( a ), 0, false ); }
      uint64_t _eosio_f64_trunc_i64u( float64_t a ) { return f64_to_ui64( _eosio_f64_trunc( a ), 0, false ); }
      float32_t _eosio_i32_to_f32( int32_t a ) { return i32_to_f32( a ); }
      float32_t _eosio_i64_to_f32( int64_t a ) { return i64_to_f32( a ); }
      float32_t _eosio_ui32_to_f32( uint32_t a ) { return ui32_to_f32( a ); }
      float32_t _eosio_ui64_to_f32( uint64_t a ) { return ui64_to_f32( a ); }
      float64_t _eosio_i32_to_f64( int32_t a ) { return i32_to_f64( a ); }
      float64_t _eosio_i64_to_f64( int64_t a ) { return i64_to_f64( a ); }
      float64_t _eosio_ui32_to_f64( uint32_t a ) { return ui32_to_f64( a ); }
      float64_t _eosio_ui64_to_f64( uint64_t a ) { return ui64_to_f64( a ); }


   private:
      static constexpr float32_t inv_float_eps = { 0x4B000000 }; 
      static constexpr float64_t inv_double_eps = { 0x4330000000000000 };
};
class producer_api : public context_aware_api {
   public:
      using context_aware_api::context_aware_api;

      int get_active_producers(array_ptr<chain::account_name> producers, size_t datalen) {
         auto active_producers = context.get_active_producers();
         size_t len = active_producers.size();
         size_t cpy_len = std::min(datalen, len);
         memcpy(producers, active_producers.data(), cpy_len * sizeof(chain::account_name));
         return len;
      }
};

class crypto_api : public context_aware_api {
   public:
      explicit crypto_api( wasm_interface& wasm )
      :context_aware_api(wasm,true){}

      /**
       * This method can be optimized out during replay as it has
       * no possible side effects other than "passing".
       */
      void assert_recover_key( const fc::sha256& digest,
                        array_ptr<char> sig, size_t siglen,
                        array_ptr<char> pub, size_t publen ) {
         fc::crypto::signature s;
         fc::crypto::public_key p;
         datastream<const char*> ds( sig, siglen );
         datastream<const char*> pubds( pub, publen );

         fc::raw::unpack(ds, s);
         fc::raw::unpack(pubds, p);

         auto check = fc::crypto::public_key( s, digest, false );
         FC_ASSERT( check == p, "Error expected key different than recovered key" );
      }

      int recover_key( const fc::sha256& digest,
                        array_ptr<char> sig, size_t siglen,
                        array_ptr<char> pub, size_t publen ) {
         fc::crypto::signature s;
         datastream<const char*> ds( sig, siglen );
         datastream<char*> pubds( pub, publen );

         fc::raw::unpack(ds, s);
         fc::raw::pack( pubds, fc::crypto::public_key( s, digest, false ) );
         return pubds.tellp();
      }

      void assert_sha256(array_ptr<char> data, size_t datalen, const fc::sha256& hash_val) {
         auto result = fc::sha256::hash( data, datalen );
         FC_ASSERT( result == hash_val, "hash miss match" );
      }

      void assert_sha1(array_ptr<char> data, size_t datalen, const fc::sha1& hash_val) {
         auto result = fc::sha1::hash( data, datalen );
         FC_ASSERT( result == hash_val, "hash miss match" );
      }

      void assert_sha512(array_ptr<char> data, size_t datalen, const fc::sha512& hash_val) {
         auto result = fc::sha512::hash( data, datalen );
         FC_ASSERT( result == hash_val, "hash miss match" );
      }

      void assert_ripemd160(array_ptr<char> data, size_t datalen, const fc::ripemd160& hash_val) {
         auto result = fc::ripemd160::hash( data, datalen );
         FC_ASSERT( result == hash_val, "hash miss match" );
      }


      void sha1(array_ptr<char> data, size_t datalen, fc::sha1& hash_val) {
         hash_val = fc::sha1::hash( data, datalen );
      }

      void sha256(array_ptr<char> data, size_t datalen, fc::sha256& hash_val) {
         hash_val = fc::sha256::hash( data, datalen );
      }

      void sha512(array_ptr<char> data, size_t datalen, fc::sha512& hash_val) {
         hash_val = fc::sha512::hash( data, datalen );
      }

      void ripemd160(array_ptr<char> data, size_t datalen, fc::ripemd160& hash_val) {
         hash_val = fc::ripemd160::hash( data, datalen );
      }
};

class string_api : public context_aware_api {
   public:
      using context_aware_api::context_aware_api;

      void assert_is_utf8(array_ptr<const char> str, size_t datalen, null_terminated_ptr msg) {
         const bool test = fc::is_utf8(std::string( str, datalen ));

         FC_ASSERT( test, "assertion failed: ${s}", ("s",msg.value) );
      }
};

class system_api : public context_aware_api {
   public:
      explicit system_api( wasm_interface& wasm )
      :context_aware_api(wasm,true){}

      void abort() {
         edump(("abort() called"));
         FC_ASSERT( false, "abort() called");
      }

      void eosio_assert(bool condition, null_terminated_ptr str) {
         if( !condition ) {
            std::string message( str );
            edump((message));
            FC_ASSERT( condition, "assertion failed: ${s}", ("s",message));
         }
      }

      void eosio_exit(int32_t code) {
         throw wasm_exit{code};
      }

      fc::time_point_sec now() {
         return context.controller.head_block_time();
      }
};

class action_api : public context_aware_api {
   public:
   action_api( wasm_interface& wasm )
      :context_aware_api(wasm,true){}

      int read_action_data(array_ptr<char> memory, size_t size) {
         FC_ASSERT(size > 0);
         int minlen = std::min<size_t>(context.act.data.size(), size);
         memcpy((void *)memory, context.act.data.data(), minlen);
         return minlen;
      }

      int action_data_size() {
         return context.act.data.size();
      }

      const name& current_receiver() {
         return context.receiver;
      }

      fc::time_point_sec publication_time() {
         return context.trx_meta.published;
      }

      name current_sender() {
         if (context.trx_meta.sender) {
            return *context.trx_meta.sender;
         } else {
            return name();
         }
      }
};

class console_api : public context_aware_api {
   public:
      console_api( wasm_interface& wasm )
      :context_aware_api(wasm,true){}

      void prints(null_terminated_ptr str) {
         context.console_append<const char*>(str);
      }

      void prints_l(array_ptr<const char> str, size_t str_len ) {
         context.console_append(string(str, str_len));
      }

      void printui(uint64_t val) {
         context.console_append(val);
      }

      void printi(int64_t val) {
         context.console_append(val);
      }

      void printi128(const unsigned __int128& val) {
         fc::uint128_t v(val>>64, uint64_t(val) );
         context.console_append(fc::variant(v).get_string());
      }

      void printdi( uint64_t val ) {
         context.console_append(*((double*)&val));
      }

      void printd( float64_t val ) {
         context.console_append(*((double*)&val));
      }

      void printn(const name& value) {
         context.console_append(value.to_string());
      }

      void printhex(array_ptr<const char> data, size_t data_len ) {
         context.console_append(fc::to_hex(data, data_len));
      }
};

#define DB_API_METHOD_WRAPPERS_SIMPLE_SECONDARY(IDX, TYPE)\
      int db_##IDX##_store( uint64_t scope, uint64_t table, uint64_t payer, uint64_t id, const TYPE& secondary ) {\
         return context.IDX.store( scope, table, payer, id, secondary );\
      }\
      void db_##IDX##_update( int iterator, uint64_t payer, const TYPE& secondary ) {\
         return context.IDX.update( iterator, payer, secondary );\
      }\
      void db_##IDX##_remove( int iterator ) {\
         return context.IDX.remove( iterator );\
      }\
      int db_##IDX##_find_secondary( uint64_t code, uint64_t scope, uint64_t table, const TYPE& secondary, uint64_t& primary ) {\
         return context.IDX.find_secondary(code, scope, table, secondary, primary);\
      }\
      int db_##IDX##_find_primary( uint64_t code, uint64_t scope, uint64_t table, TYPE& secondary, uint64_t primary ) {\
         return context.IDX.find_primary(code, scope, table, secondary, primary);\
      }\
      int db_##IDX##_lowerbound( uint64_t code, uint64_t scope, uint64_t table,  TYPE& secondary, uint64_t& primary ) {\
         return context.IDX.lowerbound_secondary(code, scope, table, secondary, primary);\
      }\
      int db_##IDX##_upperbound( uint64_t code, uint64_t scope, uint64_t table,  TYPE& secondary, uint64_t& primary ) {\
         return context.IDX.upperbound_secondary(code, scope, table, secondary, primary);\
      }\
      int db_##IDX##_end( uint64_t code, uint64_t scope, uint64_t table ) {\
         return context.IDX.end_secondary(code, scope, table);\
      }\
      int db_##IDX##_next( int iterator, uint64_t& primary  ) {\
         return context.IDX.next_secondary(iterator, primary);\
      }\
      int db_##IDX##_previous( int iterator, uint64_t& primary ) {\
         return context.IDX.previous_secondary(iterator, primary);\
      }

#define DB_API_METHOD_WRAPPERS_ARRAY_SECONDARY(IDX, ARR_SIZE, ARR_ELEMENT_TYPE)\
      int db_##IDX##_store( uint64_t scope, uint64_t table, uint64_t payer, uint64_t id, array_ptr<const ARR_ELEMENT_TYPE> data, size_t data_len) {\
         FC_ASSERT( data_len == ARR_SIZE,\
                    "invalid size of secondary key array for " #IDX ": given ${given} bytes but expected ${expected} bytes",\
                    ("given",data_len)("expected",ARR_SIZE) );\
         return context.IDX.store(scope, table, payer, id, data.value);\
      }\
      void db_##IDX##_update( int iterator, uint64_t payer, array_ptr<const ARR_ELEMENT_TYPE> data, size_t data_len ) {\
         FC_ASSERT( data_len == ARR_SIZE,\
                    "invalid size of secondary key array for " #IDX ": given ${given} bytes but expected ${expected} bytes",\
                    ("given",data_len)("expected",ARR_SIZE) );\
         return context.IDX.update(iterator, payer, data.value);\
      }\
      void db_##IDX##_remove( int iterator ) {\
         return context.IDX.remove(iterator);\
      }\
      int db_##IDX##_find_secondary( uint64_t code, uint64_t scope, uint64_t table, array_ptr<const ARR_ELEMENT_TYPE> data, size_t data_len, uint64_t& primary ) {\
         FC_ASSERT( data_len == ARR_SIZE,\
                    "invalid size of secondary key array for " #IDX ": given ${given} bytes but expected ${expected} bytes",\
                    ("given",data_len)("expected",ARR_SIZE) );\
         return context.IDX.find_secondary(code, scope, table, data, primary);\
      }\
      int db_##IDX##_find_primary( uint64_t code, uint64_t scope, uint64_t table, array_ptr<ARR_ELEMENT_TYPE> data, size_t data_len, uint64_t primary ) {\
         FC_ASSERT( data_len == ARR_SIZE,\
                    "invalid size of secondary key array for " #IDX ": given ${given} bytes but expected ${expected} bytes",\
                    ("given",data_len)("expected",ARR_SIZE) );\
         return context.IDX.find_primary(code, scope, table, data.value, primary);\
      }\
      int db_##IDX##_lowerbound( uint64_t code, uint64_t scope, uint64_t table, array_ptr<ARR_ELEMENT_TYPE> data, size_t data_len, uint64_t& primary ) {\
         FC_ASSERT( data_len == ARR_SIZE,\
                    "invalid size of secondary key array for " #IDX ": given ${given} bytes but expected ${expected} bytes",\
                    ("given",data_len)("expected",ARR_SIZE) );\
         return context.IDX.lowerbound_secondary(code, scope, table, data.value, primary);\
      }\
      int db_##IDX##_upperbound( uint64_t code, uint64_t scope, uint64_t table, array_ptr<ARR_ELEMENT_TYPE> data, size_t data_len, uint64_t& primary ) {\
         FC_ASSERT( data_len == ARR_SIZE,\
                    "invalid size of secondary key array for " #IDX ": given ${given} bytes but expected ${expected} bytes",\
                    ("given",data_len)("expected",ARR_SIZE) );\
         return context.IDX.upperbound_secondary(code, scope, table, data.value, primary);\
      }\
      int db_##IDX##_end( uint64_t code, uint64_t scope, uint64_t table ) {\
         return context.IDX.end_secondary(code, scope, table);\
      }\
      int db_##IDX##_next( int iterator, uint64_t& primary  ) {\
         return context.IDX.next_secondary(iterator, primary);\
      }\
      int db_##IDX##_previous( int iterator, uint64_t& primary ) {\
         return context.IDX.previous_secondary(iterator, primary);\
      }


class database_api : public context_aware_api {
   public:
      using context_aware_api::context_aware_api;

      int db_store_i64( uint64_t scope, uint64_t table, uint64_t payer, uint64_t id, array_ptr<const char> buffer, size_t buffer_size ) {
         return context.db_store_i64( scope, table, payer, id, buffer, buffer_size );
      }
      void db_update_i64( int itr, uint64_t payer, array_ptr<const char> buffer, size_t buffer_size ) {
         context.db_update_i64( itr, payer, buffer, buffer_size );
      }
      void db_remove_i64( int itr ) {
         context.db_remove_i64( itr );
      }
      int db_get_i64( int itr, array_ptr<char> buffer, size_t buffer_size ) {
         return context.db_get_i64( itr, buffer, buffer_size );
      }
      int db_next_i64( int itr, uint64_t& primary ) {
         return context.db_next_i64(itr, primary);
      }
      int db_previous_i64( int itr, uint64_t& primary ) {
         return context.db_previous_i64(itr, primary);
      }
      int db_find_i64( uint64_t code, uint64_t scope, uint64_t table, uint64_t id ) {
         return context.db_find_i64( code, scope, table, id );
      }
      int db_lowerbound_i64( uint64_t code, uint64_t scope, uint64_t table, uint64_t id ) {
         return context.db_lowerbound_i64( code, scope, table, id );
      }
      int db_upperbound_i64( uint64_t code, uint64_t scope, uint64_t table, uint64_t id ) {
         return context.db_upperbound_i64( code, scope, table, id );
      }
      int db_end_i64( uint64_t code, uint64_t scope, uint64_t table ) {
         return context.db_end_i64( code, scope, table );
      }

      DB_API_METHOD_WRAPPERS_SIMPLE_SECONDARY(idx64,  uint64_t)
      DB_API_METHOD_WRAPPERS_SIMPLE_SECONDARY(idx128, uint128_t)
      DB_API_METHOD_WRAPPERS_ARRAY_SECONDARY(idx256, 2, uint128_t)
      DB_API_METHOD_WRAPPERS_SIMPLE_SECONDARY(idx_double, uint64_t)
};

class memory_api : public context_aware_api {
   public:
      memory_api( wasm_interface& wasm )
      :context_aware_api(wasm,true){}

      char* memcpy( array_ptr<char> dest, array_ptr<const char> src, size_t length) {
         return (char *)::memcpy(dest, src, length);
      }

      char* memmove( array_ptr<char> dest, array_ptr<const char> src, size_t length) {
         return (char *)::memmove(dest, src, length);
      }

      int memcmp( array_ptr<const char> dest, array_ptr<const char> src, size_t length) {
         return ::memcmp(dest, src, length);
      }

      char* memset( array_ptr<char> dest, int value, size_t length ) {
         return (char *)::memset( dest, value, length );
      }

      int sbrk(int num_bytes) {
         // sbrk should only allow for memory to grow
         if (num_bytes < 0)
            throw eosio::chain::page_memory_error();

         switch(vm) {
            case wasm_interface::vm_type::wavm:
               return (uint32_t)code.wavm.sbrk(num_bytes);
            case wasm_interface::vm_type::binaryen:
               return (uint32_t)code.binaryen.sbrk(num_bytes);
         }
      }
};

class transaction_api : public context_aware_api {
   public:
      using context_aware_api::context_aware_api;

      void send_inline( array_ptr<char> data, size_t data_len ) {
         // TODO: use global properties object for dynamic configuration of this default_max_gen_trx_size
         FC_ASSERT( data_len < config::default_max_inline_action_size, "inline action too big" );

         action act;
         fc::raw::unpack<action>(data, data_len, act);
         context.execute_inline(std::move(act));
      }

      void send_deferred( uint64_t sender_id, const fc::time_point_sec& execute_after, array_ptr<char> data, size_t data_len ) {
         try {
            // TODO: use global properties object for dynamic configuration of this default_max_gen_trx_size
            FC_ASSERT(data_len < config::default_max_gen_trx_size, "generated transaction too big");

            deferred_transaction dtrx;
            fc::raw::unpack<transaction>(data, data_len, dtrx);
            dtrx.sender = context.receiver;
            dtrx.sender_id = sender_id;
            dtrx.execute_after = execute_after;
            context.execute_deferred(std::move(dtrx));
         } FC_CAPTURE_AND_RETHROW((fc::to_hex(data, data_len)));
      }

      void cancel_deferred( uint64_t sender_id ) {
         context.cancel_deferred( sender_id );
      }
};


class context_free_transaction_api : public context_aware_api {
   public:
      context_free_transaction_api( wasm_interface& wasm )
      :context_aware_api(wasm,true){}

      int read_transaction( array_ptr<char> data, size_t data_len ) {
         bytes trx = context.get_packed_transaction();
         if (data_len >= trx.size()) {
            memcpy(data, trx.data(), trx.size());
         }
         return trx.size();
      }

      int transaction_size() {
         return context.get_packed_transaction().size();
      }

      int expiration() {
        return context.trx_meta.trx().expiration.sec_since_epoch();
      }

      int tapos_block_num() {
        return context.trx_meta.trx().ref_block_num;
      }
      int tapos_block_prefix() {
        return context.trx_meta.trx().ref_block_prefix;
      }

      int get_action( uint32_t type, uint32_t index, array_ptr<char> buffer, size_t buffer_size )const {
         return context.get_action( type, index, buffer, buffer_size );
      }

};

class compiler_builtins : public context_aware_api {
   public:
      using context_aware_api::context_aware_api;
      void __ashlti3(__int128& ret, uint64_t low, uint64_t high, uint32_t shift) {
         fc::uint128_t i(high, low);
         i <<= shift;
         ret = (unsigned __int128)i;
      }

      void __ashrti3(__int128& ret, uint64_t low, uint64_t high, uint32_t shift) {
         // retain the signedness
         ret = high;
         ret <<= 64;
         ret |= low;
         ret >>= shift;
      }

      void __lshlti3(__int128& ret, uint64_t low, uint64_t high, uint32_t shift) {
         fc::uint128_t i(high, low);
         i <<= shift;
         ret = (unsigned __int128)i;
      }

      void __lshrti3(__int128& ret, uint64_t low, uint64_t high, uint32_t shift) {
         fc::uint128_t i(high, low);
         i >>= shift;
         ret = (unsigned __int128)i;
      }

      void __divti3(__int128& ret, uint64_t la, uint64_t ha, uint64_t lb, uint64_t hb) {
         __int128 lhs = ha;
         __int128 rhs = hb;

         lhs <<= 64;
         lhs |=  la;

         rhs <<= 64;
         rhs |=  lb;

         FC_ASSERT(rhs != 0, "divide by zero");

         lhs /= rhs;

         ret = lhs;
      }

      void __udivti3(unsigned __int128& ret, uint64_t la, uint64_t ha, uint64_t lb, uint64_t hb) {
         unsigned __int128 lhs = ha;
         unsigned __int128 rhs = hb;

         lhs <<= 64;
         lhs |=  la;

         rhs <<= 64;
         rhs |=  lb;

         FC_ASSERT(rhs != 0, "divide by zero");

         lhs /= rhs;
         ret = lhs;
      }

      void __multi3(__int128& ret, uint64_t la, uint64_t ha, uint64_t lb, uint64_t hb) {
         __int128 lhs = ha;
         __int128 rhs = hb;

         lhs <<= 64;
         lhs |=  la;

         rhs <<= 64;
         rhs |=  lb;

         lhs *= rhs;
         ret = lhs;
      }

      void __modti3(__int128& ret, uint64_t la, uint64_t ha, uint64_t lb, uint64_t hb) {
         __int128 lhs = ha;
         __int128 rhs = hb;

         lhs <<= 64;
         lhs |=  la;

         rhs <<= 64;
         rhs |=  lb;

         FC_ASSERT(rhs != 0, "divide by zero");

         lhs %= rhs;
         ret = lhs;
      }

      void __umodti3(unsigned __int128& ret, uint64_t la, uint64_t ha, uint64_t lb, uint64_t hb) {
         unsigned __int128 lhs = ha;
         unsigned __int128 rhs = hb;

         lhs <<= 64;
         lhs |=  la;

         rhs <<= 64;
         rhs |=  lb;

         FC_ASSERT(rhs != 0, "divide by zero");

         lhs %= rhs;
         ret = lhs;
      }
      
      void __addtf3( float128_t& ret, uint64_t la, uint64_t ha, uint64_t lb, uint64_t hb ) { 
         float128_t a = {{ la, ha }};
         float128_t b = {{ lb, hb }};
         ret = f128_add( a, b ); 
      }
      void __subtf3( float128_t& ret, uint64_t la, uint64_t ha, uint64_t lb, uint64_t hb ) { 
         float128_t a = {{ la, ha }};
         float128_t b = {{ lb, hb }};
         ret = f128_sub( a, b ); 
      }
      void __multf3( float128_t& ret, uint64_t la, uint64_t ha, uint64_t lb, uint64_t hb ) { 
         float128_t a = {{ la, ha }};
         float128_t b = {{ lb, hb }};
         ret = f128_mul( a, b ); 
      }
      void __divtf3( float128_t& ret, uint64_t la, uint64_t ha, uint64_t lb, uint64_t hb ) { 
         float128_t a = {{ la, ha }};
         float128_t b = {{ lb, hb }};
         ret = f128_div( a, b ); 
      }
      int __eqtf2( uint64_t la, uint64_t ha, uint64_t lb, uint64_t hb ) { 
         float128_t a = {{ la, ha }};
         float128_t b = {{ la, ha }};
         return f128_eq( a, b ); 
      }
      int __netf2( uint64_t la, uint64_t ha, uint64_t lb, uint64_t hb ) { 
         float128_t a = {{ la, ha }};
         float128_t b = {{ la, ha }};
         return !f128_eq( a, b ); 
      }
      int __getf2( uint64_t la, uint64_t ha, uint64_t lb, uint64_t hb ) { 
         float128_t a = {{ la, ha }};
         float128_t b = {{ la, ha }};
         return !f128_lt( a, b ); 
      }
      int __gttf2( uint64_t la, uint64_t ha, uint64_t lb, uint64_t hb ) { 
         float128_t a = {{ la, ha }};
         float128_t b = {{ la, ha }};
         return !f128_lt( a, b ) && !f128_eq( a, b ); 
      }
      int __letf2( uint64_t la, uint64_t ha, uint64_t lb, uint64_t hb ) { 
         float128_t a = {{ la, ha }};
         float128_t b = {{ la, ha }};
         return f128_le( a, b ); 
      }
      int __lttf2( uint64_t la, uint64_t ha, uint64_t lb, uint64_t hb ) { 
         float128_t a = {{ la, ha }};
         float128_t b = {{ la, ha }};
         return f128_lt( a, b ); 
      }
      int __cmptf2( uint64_t la, uint64_t ha, uint64_t lb, uint64_t hb ) { 
         float128_t a = {{ la, ha }};
         float128_t b = {{ la, ha }};
         if ( f128_lt( a, b ) )
            return -1;
         if ( f128_eq( a, b ) )
            return 0;
         return 1;
      }
      int __unordtf2( uint64_t la, uint64_t ha, uint64_t lb, uint64_t hb ) { 
         float128_t a = {{ la, ha }};
         float128_t b = {{ la, ha }};
         if ( f128_isSignalingNaN( a ) || f128_isSignalingNaN( b ) )
            return 1;
         return 0;
      }
      float64_t __floatsidf( int32_t i ) {
         edump((i)( "warning returning float64") );
         return i32_to_f64(i);
      }
      void __floatsitf( float128_t& ret, int32_t i ) {
         ret = i32_to_f128(i); /// TODO: should be 128
      }
      void __floatunsitf( float128_t& ret, uint32_t i ) {
         ret = ui32_to_f128(i); /// TODO: should be 128
      }
      /*
      float128_t __floatsit( int32_t i ) {
         return i32_to_f128(i);
      }
      */
      void __extendsftf2( float128_t& ret, uint32_t f ) { 
         float32_t in = { f };
         ret = f32_to_f128( in ); 
      }
      void __extenddftf2( float128_t& ret, float64_t in ) { 
         edump(("warning in flaot64..." ));
//         float64_t in = { f };
         ret = f64_to_f128( in ); 
      }
      int64_t __fixtfdi( uint64_t l, uint64_t h ) { 
         float128_t f = {{ l, h }};
         return f128_to_i64( f, 0, false ); 
      } 
      int32_t __fixtfsi( uint64_t l, uint64_t h ) { 
         float128_t f = {{ l, h }};
         return f128_to_i32( f, 0, false ); 
      } 
      uint64_t __fixunstfdi( uint64_t l, uint64_t h ) { 
         float128_t f = {{ l, h }};
         return f128_to_ui64( f, 0, false ); 
      } 
      uint32_t __fixunstfsi( uint64_t l, uint64_t h ) { 
         float128_t f = {{ l, h }};
         return f128_to_ui32( f, 0, false ); 
      } 
      uint64_t __trunctfdf2( uint64_t l, uint64_t h ) { 
         float128_t f = {{ l, h }};
         return f128_to_f64( f ).v; 
      } 
      uint32_t __trunctfsf2( uint64_t l, uint64_t h ) { 
         float128_t f = {{ l, h }};
         return f128_to_f32( f ).v; 
      } 

      static constexpr uint32_t SHIFT_WIDTH = (sizeof(uint64_t)*8)-1;
};

class math_api : public context_aware_api {
   public:
      math_api( wasm_interface& wasm )
      :context_aware_api(wasm,true){}

      void diveq_i128(unsigned __int128* self, const unsigned __int128* other) {
         fc::uint128_t s(*self);
         const fc::uint128_t o(*other);
         FC_ASSERT( o != 0, "divide by zero" );

         s = s/o;
         *self = (unsigned __int128)s;
      }

      void multeq_i128(unsigned __int128* self, const unsigned __int128* other) {
         fc::uint128_t s(*self);
         const fc::uint128_t o(*other);
         s *= o;
         *self = (unsigned __int128)s;
      }

      uint64_t double_add(uint64_t a, uint64_t b) {
         using DOUBLE = boost::multiprecision::cpp_bin_float_50;
         DOUBLE c = DOUBLE(*reinterpret_cast<double *>(&a))
                  + DOUBLE(*reinterpret_cast<double *>(&b));
         double res = c.convert_to<double>();
         return *reinterpret_cast<uint64_t *>(&res);
      }

      uint64_t double_mult(uint64_t a, uint64_t b) {
         using DOUBLE = boost::multiprecision::cpp_bin_float_50;
         DOUBLE c = DOUBLE(*reinterpret_cast<double *>(&a))
                  * DOUBLE(*reinterpret_cast<double *>(&b));
         double res = c.convert_to<double>();
         return *reinterpret_cast<uint64_t *>(&res);
      }

      uint64_t double_div(uint64_t a, uint64_t b) {
         using DOUBLE = boost::multiprecision::cpp_bin_float_50;
         DOUBLE divisor = DOUBLE(*reinterpret_cast<double *>(&b));
         FC_ASSERT(divisor != 0, "divide by zero");
         DOUBLE c = DOUBLE(*reinterpret_cast<double *>(&a)) / divisor;
         double res = c.convert_to<double>();
         return *reinterpret_cast<uint64_t *>(&res);
      }

      uint32_t double_eq(uint64_t a, uint64_t b) {
         using DOUBLE = boost::multiprecision::cpp_bin_float_50;
         return DOUBLE(*reinterpret_cast<double *>(&a)) == DOUBLE(*reinterpret_cast<double *>(&b));
      }

      uint32_t double_lt(uint64_t a, uint64_t b) {
         using DOUBLE = boost::multiprecision::cpp_bin_float_50;
         return DOUBLE(*reinterpret_cast<double *>(&a)) < DOUBLE(*reinterpret_cast<double *>(&b));
      }

      uint32_t double_gt(uint64_t a, uint64_t b) {
         using DOUBLE = boost::multiprecision::cpp_bin_float_50;
         return DOUBLE(*reinterpret_cast<double *>(&a)) > DOUBLE(*reinterpret_cast<double *>(&b));
      }

      uint64_t double_to_i64(uint64_t n) {
         using DOUBLE = boost::multiprecision::cpp_bin_float_50;
         return DOUBLE(*reinterpret_cast<double *>(&n)).convert_to<int64_t>();
      }

      uint64_t i64_to_double(int64_t n) {
         using DOUBLE = boost::multiprecision::cpp_bin_float_50;
         double res = DOUBLE(n).convert_to<double>();
         return *reinterpret_cast<uint64_t *>(&res);
      }
};

REGISTER_INTRINSICS(math_api,
   (diveq_i128,    void(int, int)            )
   (multeq_i128,   void(int, int)            )
   (double_add,    int64_t(int64_t, int64_t) )
   (double_mult,   int64_t(int64_t, int64_t) )
   (double_div,    int64_t(int64_t, int64_t) )
   (double_eq,     int32_t(int64_t, int64_t) )
   (double_lt,     int32_t(int64_t, int64_t) )
   (double_gt,     int32_t(int64_t, int64_t) )
   (double_to_i64, int64_t(int64_t)          )
   (i64_to_double, int64_t(int64_t)          )
);

REGISTER_INTRINSICS(compiler_builtins,
   (__ashlti3,     void(int, int64_t, int64_t, int)               )
   (__ashrti3,     void(int, int64_t, int64_t, int)               )
   (__lshlti3,     void(int, int64_t, int64_t, int)               )
   (__lshrti3,     void(int, int64_t, int64_t, int)               )
   (__divti3,      void(int, int64_t, int64_t, int64_t, int64_t)  )
   (__udivti3,     void(int, int64_t, int64_t, int64_t, int64_t)  )
   (__modti3,      void(int, int64_t, int64_t, int64_t, int64_t)  )
   (__umodti3,     void(int, int64_t, int64_t, int64_t, int64_t)  )
   (__multi3,      void(int, int64_t, int64_t, int64_t, int64_t)  )
   (__addtf3,      void(int, int64_t, int64_t, int64_t, int64_t)  )
   (__subtf3,      void(int, int64_t, int64_t, int64_t, int64_t)  )
   (__multf3,      void(int, int64_t, int64_t, int64_t, int64_t)  )
   (__divtf3,      void(int, int64_t, int64_t, int64_t, int64_t)  )
   (__eqtf2,       int(int64_t, int64_t, int64_t, int64_t)        )
   (__netf2,       int(int64_t, int64_t, int64_t, int64_t)        )
   (__getf2,       int(int64_t, int64_t, int64_t, int64_t)        )
   (__gttf2,       int(int64_t, int64_t, int64_t, int64_t)        )
   (__lttf2,       int(int64_t, int64_t, int64_t, int64_t)        )
   (__cmptf2,      int(int64_t, int64_t, int64_t, int64_t)        )
   (__unordtf2,    int(int64_t, int64_t, int64_t, int64_t)        )
   (__floatsitf,   void (int, int)                                )
   (__floatunsitf, void (int, int)                                )
   (__floatsidf,   float64_t(int)                                 )
   (__extendsftf2, void(int, int)                                 )      
   (__extenddftf2, void(int, float64_t)                           )      
   (__fixtfdi,     int64_t(int64_t, int64_t)                      )
   (__fixtfsi,     int(int64_t, int64_t)                          )
   (__fixunstfdi,  int64_t(int64_t, int64_t)                      )
   (__fixunstfsi,  int(int64_t, int64_t)                          )
   (__trunctfdf2,  int64_t(int64_t, int64_t)                      )
   (__trunctfsf2,  int(int64_t, int64_t)                          )
);

REGISTER_INTRINSICS(privileged_api,
   (activate_feature,          void(int64_t)                                 )
   (is_feature_active,         int(int64_t)                                  )
   (set_resource_limits,       void(int64_t,int64_t,int64_t,int64_t,int64_t) )
   (set_active_producers,      void(int,int)                                 )
   (is_privileged,             int(int64_t)                                  )
   (set_privileged,            void(int64_t, int)                            )
   (freeze_account,            void(int64_t, int)                            )
   (is_frozen,                 int(int64_t)                                  )
   (set_blockchain_parameters_packed, void(int,int)                          )
   (get_blockchain_parameters_packed, int(int, int)                          )
);

REGISTER_INTRINSICS(checktime_api,
   (checktime,      void(int))
);

REGISTER_INTRINSICS(producer_api,
   (get_active_producers,      int(int, int) )
);

#define DB_SECONDARY_INDEX_METHODS_SIMPLE(IDX) \
   (db_##IDX##_store,          int(int64_t,int64_t,int64_t,int64_t,int))\
   (db_##IDX##_remove,         void(int))\
   (db_##IDX##_update,         void(int,int64_t,int))\
   (db_##IDX##_find_primary,   int(int64_t,int64_t,int64_t,int,int64_t))\
   (db_##IDX##_find_secondary, int(int64_t,int64_t,int64_t,int,int))\
   (db_##IDX##_lowerbound,     int(int64_t,int64_t,int64_t,int,int))\
   (db_##IDX##_upperbound,     int(int64_t,int64_t,int64_t,int,int))\
   (db_##IDX##_end,            int(int64_t,int64_t,int64_t))\
   (db_##IDX##_next,           int(int, int))\
   (db_##IDX##_previous,       int(int, int))

#define DB_SECONDARY_INDEX_METHODS_ARRAY(IDX) \
      (db_##IDX##_store,          int(int64_t,int64_t,int64_t,int64_t,int,int))\
      (db_##IDX##_remove,         void(int))\
      (db_##IDX##_update,         void(int,int64_t,int,int))\
      (db_##IDX##_find_primary,   int(int64_t,int64_t,int64_t,int,int,int64_t))\
      (db_##IDX##_find_secondary, int(int64_t,int64_t,int64_t,int,int,int))\
      (db_##IDX##_lowerbound,     int(int64_t,int64_t,int64_t,int,int,int))\
      (db_##IDX##_upperbound,     int(int64_t,int64_t,int64_t,int,int,int))\
      (db_##IDX##_end,            int(int64_t,int64_t,int64_t))\
      (db_##IDX##_next,           int(int, int))\
      (db_##IDX##_previous,       int(int, int))

REGISTER_INTRINSICS( database_api,
   (db_store_i64,        int(int64_t,int64_t,int64_t,int64_t,int,int))
   (db_update_i64,       void(int,int64_t,int,int))
   (db_remove_i64,       void(int))
   (db_get_i64,          int(int, int, int))
   (db_next_i64,         int(int, int))
   (db_previous_i64,     int(int, int))
   (db_find_i64,         int(int64_t,int64_t,int64_t,int64_t))
   (db_lowerbound_i64,   int(int64_t,int64_t,int64_t,int64_t))
   (db_upperbound_i64,   int(int64_t,int64_t,int64_t,int64_t))
   (db_end_i64,          int(int64_t,int64_t,int64_t))

   DB_SECONDARY_INDEX_METHODS_SIMPLE(idx64)
   DB_SECONDARY_INDEX_METHODS_SIMPLE(idx128)
   DB_SECONDARY_INDEX_METHODS_ARRAY(idx256)
   DB_SECONDARY_INDEX_METHODS_SIMPLE(idx_double)
);

REGISTER_INTRINSICS(crypto_api,
   (assert_recover_key,     void(int, int, int, int, int) )
   (recover_key,            int(int, int, int, int, int)  )
   (assert_sha256,          void(int, int, int)           )
   (assert_sha1,            void(int, int, int)           )
   (assert_sha512,          void(int, int, int)           )
   (assert_ripemd160,       void(int, int, int)           )
   (sha1,                   void(int, int, int)           )
   (sha256,                 void(int, int, int)           )
   (sha512,                 void(int, int, int)           )
   (ripemd160,              void(int, int, int)           )
);

REGISTER_INTRINSICS(string_api,
   (assert_is_utf8,  void(int, int, int) )
);

REGISTER_INTRINSICS(system_api,
   (abort,        void())
   (eosio_assert, void(int, int))
   (eosio_exit,   void(int ))
   (now,          int())
);

REGISTER_INTRINSICS(action_api,
   (read_action_data,       int(int, int)  )
   (action_data_size,       int()          )
   (current_receiver,   int64_t()          )
   (publication_time,   int32_t()          )
   (current_sender,     int64_t()          )
);

REGISTER_INTRINSICS(apply_context,
   (require_write_lock,    void(int64_t)          )
   (require_read_lock,     void(int64_t, int64_t) )
   (require_recipient,     void(int64_t)          )
   (require_authorization, void(int64_t), "require_auth", void(apply_context::*)(const account_name&)const)
   (has_authorization,     int(int64_t), "has_auth", bool(apply_context::*)(const account_name&)const)
   (is_account,            int(int64_t)           )
);

REGISTER_INTRINSICS(console_api,
   (prints,                void(int)       )
   (prints_l,              void(int, int)  )
   (printui,               void(int64_t)   )
   (printi,                void(int64_t)   )
   (printi128,             void(int)       )
   (printd,                void(float64_t) )
   (printdi,               void(int64_t)   )
   (printn,                void(int64_t)   )
   (printhex,              void(int, int)  )
);

REGISTER_INTRINSICS(context_free_transaction_api,
   (read_transaction,       int(int, int)            )
   (transaction_size,       int()                    )
   (expiration,             int()                    )
   (tapos_block_prefix,     int()                    )
   (tapos_block_num,        int()                    )
   (get_action,            int (int, int, int, int)  )
);

REGISTER_INTRINSICS(transaction_api,
   (send_inline,           void(int, int)               )
   (send_deferred,         void(int64_t, int, int, int) )
   (cancel_deferred,       void(int64_t)                )
);

REGISTER_INTRINSICS(context_free_api,
   (get_context_free_data, int(int, int, int) )
)

REGISTER_INTRINSICS(memory_api,
   (memcpy,                 int(int, int, int)  )
   (memmove,                int(int, int, int)  )
   (memcmp,                 int(int, int, int)  )
   (memset,                 int(int, int, int)  )
   (sbrk,                   int(int)            )
);

} } /// eosio::chain<|MERGE_RESOLUTION|>--- conflicted
+++ resolved
@@ -38,7 +38,6 @@
    using namespace webassembly;
    using namespace webassembly::common;
 
-<<<<<<< HEAD
    struct runtime_guard {
       runtime_guard() {
          // TODO clean this up
@@ -54,8 +53,6 @@
 
    static weak_ptr<runtime_guard> __runtime_guard_ptr;
    static std::mutex __runtime_guard_lock;
-=======
->>>>>>> dc66712a
 
    /**
     *  Implementation class for the wasm cache
