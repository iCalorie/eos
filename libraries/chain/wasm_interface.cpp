#include <eosio/chain/wasm_interface.hpp>
#include <eosio/chain/apply_context.hpp>
#include <eosio/chain/chain_controller.hpp>
#include <eosio/chain/producer_schedule.hpp>
#include <eosio/chain/asset.hpp>
#include <eosio/chain/exceptions.hpp>
#include <boost/core/ignore_unused.hpp>
#include <boost/multiprecision/cpp_bin_float.hpp>
#include <eosio/chain/wasm_interface_private.hpp>
#include <eosio/chain/wasm_eosio_validation.hpp>
#include <eosio/chain/wasm_eosio_injection.hpp>
#include <fc/exception/exception.hpp>
#include <fc/crypto/sha256.hpp>
#include <fc/crypto/sha1.hpp>
#include <fc/io/raw.hpp>
#include <fc/utf8.hpp>

#include <softfloat.hpp>
#include <boost/asio.hpp>
#include <boost/bind.hpp>
#include <fstream>

#include <mutex>
#include <thread>
#include <condition_variable>

namespace eosio { namespace chain {
   using namespace contracts;
   using namespace webassembly;
   using namespace webassembly::common;

<<<<<<< HEAD
   struct runtime_guard {
      runtime_guard() {
         // TODO clean this up
         //check_wasm_opcode_dispositions();
         Runtime::init();
      }

      ~runtime_guard() {
         Runtime::freeUnreferencedObjects({});
      }

   };

   static weak_ptr<runtime_guard> __runtime_guard_ptr;
   static std::mutex __runtime_guard_lock;

   /**
    *  Implementation class for the wasm cache
    *  it is responsible for compiling and storing instances of wasm code for use
    *
    */
   struct wasm_cache_impl {
      wasm_cache_impl()
      {
         std::lock_guard<std::mutex> l(__runtime_guard_lock);
         if (__runtime_guard_ptr.use_count() == 0) {
            _runtime_guard = std::make_shared<runtime_guard>();
            __runtime_guard_ptr = _runtime_guard;
         } else {
            _runtime_guard = __runtime_guard_ptr.lock();
         }
      }

      /**
       * this must wait for all work to be done otherwise it may destroy memory
       * referenced by other threads
       *
       * Expectations on wasm_cache dictate that all available code has been
       * returned before this can be destroyed
       */
      ~wasm_cache_impl() {
      }

      /**
       * internal tracking structure which deduplicates memory images
       * and tracks available vs in-use entries.
       *
       * The instances array has two sections, "available" instances
       * are in the front of the vector and anything at an index of
       * available_instances or greater is considered "in use"
       *
       * instances are stored as pointers so that their positions
       * in the array can be moved without invaliding references to
       * the instance handed out to other threads
       */
      struct code_info {
         explicit code_info(wavm::info&& wavm_info, binaryen::info&& binaryen_info)
         : wavm_info(std::forward<wavm::info>(wavm_info))
         , binaryen_info(std::forward<binaryen::info>(binaryen_info))
         {}


         wavm::info   wavm_info;
         binaryen::info binaryen_info;

         // all existing instances of this code
         vector<unique_ptr<wasm_cache::entry>> instances;
         size_t available_instances = 0;
      };

      using optional_info_ref = optional<std::reference_wrapper<code_info>>;
      using optional_entry_ref = optional<std::reference_wrapper<wasm_cache::entry>>;

      /**
       * Convenience method for running code with the _cache_lock and releaseint that lock
       * when the code completes
       *
       * @param f - lambda to execute
       * @return - varies depending on the signature of the lambda
       */
      template<typename F>
      auto with_lock(std::mutex &l, F f) {
         std::lock_guard<std::mutex> lock(l);
         return f();
      };

      /**
       * Fetch the tracking struct given a code_id if it exists
       *
       * @param code_id
       * @return
       */
      optional_info_ref fetch_info(const digest_type& code_id) {
         return with_lock(_cache_lock, [&,this](){
            auto iter = _cache.find(code_id);
            if (iter != _cache.end()) {
               return optional_info_ref(iter->second);
            }

            return optional_info_ref();
         });
      }

      /**
       * Opportunistically fetch an available instance of the code;
       * @param code_id - the id of the code to fetch
       * @return - reference to the entry when one is available
       */
      optional_entry_ref try_fetch_entry(const digest_type& code_id) {
         return with_lock(_cache_lock, [&,this](){
            auto iter = _cache.find(code_id);
            if (iter != _cache.end() && iter->second.available_instances > 0) {
               auto &ptr = iter->second.instances.at(--(iter->second.available_instances));
               return optional_entry_ref(*ptr);
            }

            return optional_entry_ref();
         });
      }

      /**
       * Fetch a copy of the code, this is guaranteed to return an entry IF the code is compilable.
       * In order to do that in safe way this code may cause the calling thread to sleep while a new
       * version of the code is compiled and inserted into the cache
       *
       * @param code_id - the id of the code to fetch
       * @param wasm_binary - the binary for the wasm
       * @param wasm_binary_size - the size of the binary
       * @return reference to a usable cache entry
       */
      wasm_cache::entry& fetch_entry(const digest_type& code_id, const char* wasm_binary, size_t wasm_binary_size) {
         std::condition_variable condition;
         optional_entry_ref result;
         std::exception_ptr error;

         // compilation is not thread safe, so we dispatch it to a io_service running on a single thread to
         // queue up and synchronize compilations
         with_lock(_compile_lock, [&,this](){
            // check to see if someone returned what we need before making a new one
            auto pending_result = try_fetch_entry(code_id);
            std::exception_ptr pending_error;

            if (!pending_result) {
               // time to compile a brand new (maybe first) copy of this code

               fc::optional<wavm::entry> wavm;
               fc::optional<wavm::info> wavm_info;
               fc::optional<binaryen::entry> binaryen;
               fc::optional<binaryen::info> binaryen_info;

               try {

                  IR::Module* module = new IR::Module();

                  Serialization::MemoryInputStream stream((const U8 *) wasm_binary, wasm_binary_size);
                  WASM::serialize(stream, *module);

                  wasm_validations::wasm_binary_validation validator( *module );
                  wasm_injections::wasm_binary_injection injector( *module );

                  injector.inject();
                  validator.validate();
                  Serialization::ArrayOutputStream outstream;
                  WASM::serialize(outstream, *module);
                  std::vector<U8> bytes = outstream.getBytes();

                  wavm = wavm::entry::build((char*)bytes.data(), bytes.size());
                  wavm_info.emplace(*wavm);

                  binaryen = binaryen::entry::build((char*)bytes.data(), bytes.size());
                  binaryen_info.emplace(*binaryen);
               } catch (...) {
                  pending_error = std::current_exception();
               }

               if (pending_error == nullptr) {
                  // grab the lock and put this in the cache as unavailble
                  with_lock(_cache_lock, [&,this]() {
                     // find or create a new entry
                     auto iter = _cache.emplace(code_id, code_info(std::move(*wavm_info),std::move(*binaryen_info))).first;

                     iter->second.instances.emplace_back(std::make_unique<wasm_cache::entry>(std::move(*wavm), std::move(*binaryen)));
                     pending_result = optional_entry_ref(*iter->second.instances.back().get());
                  });
               }
            }

           if (pending_error != nullptr) {
              error = pending_error;
           } else {
              result = pending_result;
           }

         });


         try {
            if (error != nullptr) {
               std::rethrow_exception(error);
            } else {
               return (*result).get();
            }
         } FC_RETHROW_EXCEPTIONS(error, "error compiling WASM for code with hash: ${code_id}", ("code_id", code_id));
      }

      /**
       * return an entry to the cache.  The entry is presumed to come back in a "dirty" state and must be
       * sanitized before returning to the "available" state.  This sanitization is done asynchronously so
       * as not to delay the current executing thread.
       *
       * @param code_id - the code Id associated with the instance
       * @param entry - the entry to return
       */
      void return_entry(const digest_type& code_id, wasm_cache::entry& entry) {
         // sanitize by reseting the memory that may now be dirty
         auto& info = (*fetch_info(code_id)).get();
         entry.wavm.reset(info.wavm_info);
         entry.binaryen.reset(info.binaryen_info);

         // under a lock, put this entry back in the available instances side of the instances vector
         with_lock(_cache_lock, [&,this](){
            // walk the vector and find this entry
            auto iter = info.instances.begin();
            while (iter->get() != &entry) {
               ++iter;
            }

            FC_ASSERT(iter != info.instances.end(), "Checking in a WASM enty that was not created properly!");

            auto first_unavailable = (info.instances.begin() + info.available_instances);
            if (iter != first_unavailable) {
               std::swap(iter, first_unavailable);
            }
            info.available_instances++;
         });
      }

      //initialize the memory for a cache entry
      wasm_cache::entry& prepare_wasm_instance(wasm_cache::entry& wasm_cache_entry, const digest_type& code_id) {
         auto& info = (*fetch_info(code_id)).get();
         wasm_cache_entry.wavm.prepare(info.wavm_info);
         wasm_cache_entry.binaryen.prepare(info.binaryen_info);
         return wasm_cache_entry;
      }

      // mapping of digest to an entry for the code
      map<digest_type, code_info> _cache;
      std::mutex _cache_lock;

      // compilation lock
      std::mutex _compile_lock;

      std::shared_ptr<runtime_guard> _runtime_guard;
   };

   wasm_cache::wasm_cache()
      :_my( new wasm_cache_impl() ) {
   }

   wasm_cache::~wasm_cache() = default;

   wasm_cache::entry &wasm_cache::checkout( const digest_type& code_id, const char* wasm_binary, size_t wasm_binary_size ) {
      // see if there is an available entry in the cache
      auto result = _my->try_fetch_entry(code_id);
      if (result) {
         wasm_cache::entry& wasm_cache_entry = (*result).get();
         return _my->prepare_wasm_instance(wasm_cache_entry, code_id);
      }
      return _my->prepare_wasm_instance(_my->fetch_entry(code_id, wasm_binary, wasm_binary_size), code_id);
   }


   void wasm_cache::checkin(const digest_type& code_id, entry& code ) {
      _my->return_entry(code_id, code);
   }

   /**
    * RAII wrapper to make sure that the context is cleaned up on exception
    */
   struct scoped_context {
      template<typename ...Args>
      scoped_context(optional<wasm_context> &context, Args&&... args)
      :context(context)
      {
         context.emplace( std::forward<Args>(args)... );
      }

      ~scoped_context() {
         context.reset();
=======
   wasm_interface::wasm_interface(vm_type vm)
      :my( new wasm_interface_impl(vm) ) {
>>>>>>> fe357d54
      }

   wasm_interface::~wasm_interface() {}

   void wasm_interface::validate(const bytes& code) {
      Module module;
      Serialization::MemoryInputStream stream((U8*)code.data(), code.size());
      WASM::serialize(stream, module);

      wasm_validations::wasm_binary_validation validator(module);
      validator.validate();

      root_resolver resolver;
      LinkResult link_result = linkModule(module, resolver);

      //there are a couple opportunties for improvement here--
      //Easy: Cache the Module created here so it can be reused for instantiaion
      //Hard: Kick off instantiation in a separate thread at this location
   }

   void wasm_interface::apply( const digest_type& code_id, const shared_vector<char>& code, apply_context& context ) {
      my->get_instantiated_module(code_id, code)->apply(context);
   }

   wasm_instantiated_module_interface::~wasm_instantiated_module_interface() {}
   wasm_runtime_interface::~wasm_runtime_interface() {}

#if defined(assert)
   #undef assert
#endif

class context_aware_api {
   public:
      context_aware_api(apply_context& ctx, bool context_free = false )
      :context(ctx)
      {
         if( context.context_free )
            FC_ASSERT( context_free, "only context free api's can be used in this context" );
         context.used_context_free_api |= !context_free;
      }

   protected:
      apply_context&             context;

};

class context_free_api : public context_aware_api {
   public:
      context_free_api( apply_context& ctx )
      :context_aware_api(ctx, true) {
         /* the context_free_data is not available during normal application because it is prunable */
         FC_ASSERT( context.context_free, "this API may only be called from context_free apply" );
      }

      int get_context_free_data( uint32_t index, array_ptr<char> buffer, size_t buffer_size )const {
         return context.get_context_free_data( index, buffer, buffer_size );
      }
};

class privileged_api : public context_aware_api {
   public:
      privileged_api( apply_context& ctx )
      :context_aware_api(ctx)
      {
         FC_ASSERT( context.privileged, "${code} does not have permission to call this API", ("code",context.receiver) );
      }

      /**
       *  This should schedule the feature to be activated once the
       *  block that includes this call is irreversible. It should
       *  fail if the feature is already pending.
       *
       *  Feature name should be base32 encoded name.
       */
      void activate_feature( int64_t feature_name ) {
         FC_ASSERT( !"Unsupported Hardfork Detected" );
      }

      /**
       * This should return true if a feature is active and irreversible, false if not.
       *
       * Irreversiblity by fork-database is not consensus safe, therefore, this defines
       * irreversiblity only by block headers not by BFT short-cut.
       */
      int is_feature_active( int64_t feature_name ) {
         return false;
      }

      void set_resource_limits( account_name account,
                                uint64_t ram_bytes, int64_t net_weight, int64_t cpu_weight,
                                int64_t /*cpu_usec_per_period*/ ) {
         auto& buo = context.db.get<bandwidth_usage_object,by_owner>( account );
         FC_ASSERT( buo.db_usage <= ram_bytes, "attempt to free too much space" );

         auto& gdp = context.controller.get_dynamic_global_properties();
         context.mutable_db.modify( gdp, [&]( auto& p ) {
           p.total_net_weight -= buo.net_weight;
           p.total_net_weight += net_weight;
           p.total_cpu_weight -= buo.cpu_weight;
           p.total_cpu_weight += cpu_weight;
           p.total_db_reserved -= buo.db_reserved_capacity;
           p.total_db_reserved += ram_bytes;
         });

         context.mutable_db.modify( buo, [&]( auto& o ){
            o.net_weight = net_weight;
            o.cpu_weight = cpu_weight;
            o.db_reserved_capacity = ram_bytes;
         });
      }


      void get_resource_limits( account_name account,
                                uint64_t& ram_bytes, uint64_t& net_weight, uint64_t cpu_weight ) {
      }

      void set_active_producers( array_ptr<char> packed_producer_schedule, size_t datalen) {
         datastream<const char*> ds( packed_producer_schedule, datalen );
         producer_schedule_type psch;
         fc::raw::unpack(ds, psch);
         context.mutable_db.modify( context.controller.get_global_properties(),
            [&]( auto& gprops ) {
                 gprops.new_active_producers = psch;
         });
      }

      void set_blockchain_parameters_packed( array_ptr<char> packed_blockchain_parameters, size_t datalen) {
         datastream<const char*> ds( packed_blockchain_parameters, datalen );
         chain::chain_config cfg;
         fc::raw::unpack(ds, cfg);
         context.mutable_db.modify( context.controller.get_global_properties(),
            [&]( auto& gprops ) {
                 gprops.configuration = cfg;
         });
      }

      uint32_t get_blockchain_parameters_packed( array_ptr<char> packed_blockchain_parameters, size_t datalen) {
         auto& gpo = context.controller.get_global_properties();
         auto size = fc::raw::pack_size( gpo.configuration );
         if ( size <= datalen ) {
            datastream<char*> ds( packed_blockchain_parameters, datalen );
            fc::raw::pack(ds, gpo.configuration);
         }
         return size;
      }

      bool is_privileged( account_name n )const {
         return context.db.get<account_object, by_name>( n ).privileged;
      }
      bool is_frozen( account_name n )const {
         return context.db.get<account_object, by_name>( n ).frozen;
      }
      void set_privileged( account_name n, bool is_priv ) {
         const auto& a = context.db.get<account_object, by_name>( n );
         context.mutable_db.modify( a, [&]( auto& ma ){
            ma.privileged = is_priv;
         });
      }

      void freeze_account( account_name n , bool should_freeze ) {
         const auto& a = context.db.get<account_object, by_name>( n );
         context.mutable_db.modify( a, [&]( auto& ma ){
            ma.frozen = should_freeze;
         });
      }

      /// TODO: add inline/deferred with support for arbitrary permissions rather than code/current auth
};

class checktime_api : public context_aware_api {
public:
   explicit checktime_api( apply_context& ctx )
   :context_aware_api(ctx,true){}

   void checktime(uint32_t instruction_count) {
      context.checktime(instruction_count);
   }
};

class softfloat_api : public context_aware_api {
   public:
      // TODO add traps on truncations for special cases (NaN or outside the range which rounds to an integer)
      using context_aware_api::context_aware_api;
      // float binops
      float _eosio_f32_add( float a, float b ) {
         float32_t ret = f32_add( to_softfloat32(a), to_softfloat32(b) );
         return *reinterpret_cast<float*>(&ret);
      }
      float _eosio_f32_sub( float a, float b ) {
         float32_t ret = f32_sub( to_softfloat32(a), to_softfloat32(b) );
         return *reinterpret_cast<float*>(&ret);
      }
      float _eosio_f32_div( float a, float b ) {
         float32_t ret = f32_div( to_softfloat32(a), to_softfloat32(b) );
         return *reinterpret_cast<float*>(&ret);
      }
      float _eosio_f32_mul( float a, float b ) {
         float32_t ret = f32_mul( to_softfloat32(a), to_softfloat32(b) );
         return *reinterpret_cast<float*>(&ret);
      }
      float _eosio_f32_min( float af, float bf ) {
         float32_t a = to_softfloat32(af);
         float32_t b = to_softfloat32(bf);
         if (is_nan(a)) {
            return af;
         }
         if (is_nan(b)) {
            return bf;
         }
         if ( sign_bit(a) != sign_bit(b) ) {
            return sign_bit(a) ? af : bf;
         }
         return f32_lt(a,b) ? af : bf;
      }
      float _eosio_f32_max( float af, float bf ) {
         float32_t a = to_softfloat32(af);
         float32_t b = to_softfloat32(bf);
         if (is_nan(a)) {
            return af;
         }
         if (is_nan(b)) {
            return bf;
         }
         if ( sign_bit(a) != sign_bit(b) ) {
            return sign_bit(a) ? bf : af;
         }
         return f32_lt( a, b ) ? bf : af;
      }
      float _eosio_f32_copysign( float af, float bf ) {
         float32_t a = to_softfloat32(af);
         float32_t b = to_softfloat32(bf);
         uint32_t sign_of_a = a.v >> 31;
         uint32_t sign_of_b = b.v >> 31;
         a.v &= ~(1 << 31);             // clear the sign bit
         a.v = a.v | (sign_of_b << 31); // add the sign of b
         return from_softfloat32(a);
      }
      // float unops
      float _eosio_f32_abs( float af ) {
         float32_t a = to_softfloat32(af);
         a.v &= ~(1 << 31);
         return from_softfloat32(a);
      }
      float _eosio_f32_neg( float af ) {
         float32_t a = to_softfloat32(af);
         uint32_t sign = a.v >> 31;
         a.v &= ~(1 << 31);
         a.v |= (!sign << 31);
         return from_softfloat32(a);
      }
      float _eosio_f32_sqrt( float a ) {
         float32_t ret = f32_sqrt( to_softfloat32(a) );
         return from_softfloat32(ret);
      }
      // ceil, floor, trunc and nearest are lifted from libc
      float _eosio_f32_ceil( float af ) {
         float32_t a = to_softfloat32(af);
         int e = (int)(a.v >> 23 & 0xFF) - 0X7F;
         uint32_t m;
         if (e >= 23)
            return af;
         if (e >= 0) {
            m = 0x007FFFFF >> e;
            if ((a.v & m) == 0)
               return af;
            if (a.v >> 31 == 0)
               a.v += m;
            a.v &= ~m;
         } else {
            if (a.v >> 31)
               a.v = 0x80000000; // return -0.0f
            else if (a.v << 1)
               a.v = 0x3F800000; // return 1.0f
         }

         return from_softfloat32(a);
      }
      float _eosio_f32_floor( float af ) {
         float32_t a = to_softfloat32(af);
         int e = (int)(a.v >> 23 & 0xFF) - 0X7F;
         uint32_t m;
         if (e >= 23)
            return af;
         if (e >= 0) {
            m = 0x007FFFFF >> e;
            if ((a.v & m) == 0)
               return af;
            if (a.v >> 31)
               a.v += m;
            a.v &= ~m;
         } else {
            if (a.v >> 31 == 0)
               a.v = 0;
            else if (a.v << 1)
               a.v = 0xBF800000; // return -1.0f
         }
         return from_softfloat32(a);
      }
      float _eosio_f32_trunc( float af ) {
         float32_t a = to_softfloat32(af);
         int e = (int)(a.v >> 23 & 0xff) - 0x7f + 9;
         uint32_t m;
         if (e >= 23 + 9)
            return af;
         if (e < 9)
            e = 1;
         m = -1U >> e;
         if ((a.v & m) == 0)
            return af;
         a.v &= ~m;
         return from_softfloat32(a);
      }
      float _eosio_f32_nearest( float af ) {
         float32_t a = to_softfloat32(af);
         int e = a.v>>23 & 0xff;
         int s = a.v>>31;
         float32_t y;
         if (e >= 0x7f+23)
            return af;
         if (s)
            y = f32_add( f32_sub( a, float32_t{inv_float_eps} ), float32_t{inv_float_eps} );
         else
            y = f32_sub( f32_add( a, float32_t{inv_float_eps} ), float32_t{inv_float_eps} );
         if (f32_eq( y, {0} ) )
            return s ? -0.0f : 0.0f;
         return from_softfloat32(y);
      }

      // float relops
      bool _eosio_f32_eq( float a, float b ) {  return f32_eq( to_softfloat32(a), to_softfloat32(b) ); }
      bool _eosio_f32_ne( float a, float b ) { return !f32_eq( to_softfloat32(a), to_softfloat32(b) ); }
      bool _eosio_f32_lt( float a, float b ) { return f32_lt( to_softfloat32(a), to_softfloat32(b) ); }
      bool _eosio_f32_le( float a, float b ) { return f32_le( to_softfloat32(a), to_softfloat32(b) ); }
      bool _eosio_f32_gt( float af, float bf ) {
         float32_t a = to_softfloat32(af);
         float32_t b = to_softfloat32(bf);
         if (is_nan(a))
            return false;
         if (is_nan(b))
            return false;
         return !f32_le( a, b );
      }
      bool _eosio_f32_ge( float af, float bf ) {
         float32_t a = to_softfloat32(af);
         float32_t b = to_softfloat32(bf);
         if (is_nan(a))
            return false;
         if (is_nan(b))
            return false;
         return !f32_lt( a, b );
      }

      // double binops
      double _eosio_f64_add( double a, double b ) {
         float64_t ret = f64_add( to_softfloat64(a), to_softfloat64(b) );
         return from_softfloat64(ret);
      }
      double _eosio_f64_sub( double a, double b ) {
         float64_t ret = f64_sub( to_softfloat64(a), to_softfloat64(b) );
         return from_softfloat64(ret);
      }
      double _eosio_f64_div( double a, double b ) {
         float64_t ret = f64_div( to_softfloat64(a), to_softfloat64(b) );
         return from_softfloat64(ret);
      }
      double _eosio_f64_mul( double a, double b ) {
         float64_t ret = f64_mul( to_softfloat64(a), to_softfloat64(b) );
         return from_softfloat64(ret);
      }
      double _eosio_f64_min( double af, double bf ) {
         float64_t a = to_softfloat64(af);
         float64_t b = to_softfloat64(bf);
         if (is_nan(a))
            return af;
         if (is_nan(b))
            return bf;
         if (sign_bit(a) != sign_bit(b))
            return sign_bit(a) ? af : bf;
         return f64_lt( a, b ) ? af : bf;
      }
      double _eosio_f64_max( double af, double bf ) {
         float64_t a = to_softfloat64(af);
         float64_t b = to_softfloat64(bf);
         if (is_nan(a))
            return af;
         if (is_nan(b))
            return bf;
         if (sign_bit(a) != sign_bit(b))
            return sign_bit(a) ? bf : af;
         return f64_lt( a, b ) ? bf : af;
      }
      double _eosio_f64_copysign( double af, double bf ) {
         float64_t a = to_softfloat64(af);
         float64_t b = to_softfloat64(bf);
         uint64_t sign_of_a = a.v >> 63;
         uint64_t sign_of_b = b.v >> 63;
         a.v &= ~(uint64_t(1) << 63);             // clear the sign bit
         a.v = a.v | (sign_of_b << 63); // add the sign of b
         return from_softfloat64(a);
      }

      // double unops
      double _eosio_f64_abs( double af ) {
         float64_t a = to_softfloat64(af);
         a.v &= ~(uint64_t(1) << 63);
         return from_softfloat64(a);
      }
      double _eosio_f64_neg( double af ) {
         float64_t a = to_softfloat64(af);
         uint64_t sign = a.v >> 63;
         a.v &= ~(uint64_t(1) << 63);
         a.v |= (uint64_t(!sign) << 63);
         return from_softfloat64(a);
      }
      double _eosio_f64_sqrt( double a ) {
         float64_t ret = f64_sqrt( to_softfloat64(a) );
         return from_softfloat64(ret);
      }
      // ceil, floor, trunc and nearest are lifted from libc
      double _eosio_f64_ceil( double af ) {
         float64_t a = to_softfloat64( af );
         float64_t ret;
         int e = a.v >> 52 & 0x7ff;
         float64_t y;
         if (e >= 0x3ff+52 || f64_eq( a, { 0 } ))
            return af;
         /* y = int(x) - x, where int(x) is an integer neighbor of x */
         if (a.v >> 63)
            y = f64_sub( f64_add( f64_sub( a, float64_t{inv_double_eps} ), float64_t{inv_double_eps} ), a );
         else
            y = f64_sub( f64_sub( f64_add( a, float64_t{inv_double_eps} ), float64_t{inv_double_eps} ), a );
         /* special case because of non-nearest rounding modes */
         if (e <= 0x3ff-1) {
            return a.v >> 63 ? -0.0 : 1.0; //float64_t{0x8000000000000000} : float64_t{0xBE99999A3F800000}; //either -0.0 or 1
         }
         if (f64_lt( y, to_softfloat64(0) )) {
            ret = f64_add( f64_add( a, y ), to_softfloat64(1) ); // 0xBE99999A3F800000 } ); // plus 1
            return from_softfloat64(ret);
         }
         ret = f64_add( a, y );
         return from_softfloat64(ret);
      }
      double _eosio_f64_floor( double af ) {
         float64_t a = to_softfloat64( af );
         float64_t ret;
         int e = a.v >> 52 & 0x7FF;
         float64_t y;
         double de = 1/DBL_EPSILON;
         if ( a.v == 0x8000000000000000) {
            return af;
         }
         if (e >= 0x3FF+52 || a.v == 0) {
            return af;
         }
         if (a.v >> 63)
            y = f64_sub( f64_add( f64_sub( a, float64_t{inv_double_eps} ), float64_t{inv_double_eps} ), a );
         else
            y = f64_sub( f64_sub( f64_add( a, float64_t{inv_double_eps} ), float64_t{inv_double_eps} ), a );
         if (e <= 0x3FF-1) {
            return a.v>>63 ? -1.0 : 0.0; //float64_t{0xBFF0000000000000} : float64_t{0}; // -1 or 0
         }
         if ( !f64_le( y, float64_t{0} ) ) {
            ret = f64_sub( f64_add(a,y), to_softfloat64(1.0));
            return from_softfloat64(ret);
         }
         ret = f64_add( a, y );
         return from_softfloat64(ret);
      }
      double _eosio_f64_trunc( double af ) {
         float64_t a = to_softfloat64( af );
         int e = (int)(a.v >> 52 & 0x7ff) - 0x3ff + 12;
         uint64_t m;
         if (e >= 52 + 12)
            return af;
         if (e < 12)
            e = 1;
         m = -1ULL >> e;
         if ((a.v & m) == 0)
            return af;
         a.v &= ~m;
         return from_softfloat64(a);
      }

      double _eosio_f64_nearest( double af ) {
         float64_t a = to_softfloat64( af );
         int e = (a.v >> 52 & 0x7FF);
         int s = a.v >> 63;
         float64_t y;
         if ( e >= 0x3FF+52 )
            return af;
         if ( s )
            y = f64_add( f64_sub( a, float64_t{inv_double_eps} ), float64_t{inv_double_eps} );
         else
            y = f64_sub( f64_add( a, float64_t{inv_double_eps} ), float64_t{inv_double_eps} );
         if ( f64_eq( y, float64_t{0} ) )
            return s ? -0.0 : 0.0;
         return from_softfloat64(y);
      }

      // double relops
      bool _eosio_f64_eq( double a, double b ) { return f64_eq( to_softfloat64(a), to_softfloat64(b) ); }
      bool _eosio_f64_ne( double a, double b ) { return !f64_eq( to_softfloat64(a), to_softfloat64(b) ); }
      bool _eosio_f64_lt( double a, double b ) { return f64_lt( to_softfloat64(a), to_softfloat64(b) ); }
      bool _eosio_f64_le( double a, double b ) { return f64_le( to_softfloat64(a), to_softfloat64(b) ); }
      bool _eosio_f64_gt( double af, double bf ) {
         float64_t a = to_softfloat64(af);
         float64_t b = to_softfloat64(bf);
         if (is_nan(a))
            return false;
         if (is_nan(b))
            return false;
         return !f64_le( a, b );
      }
      bool _eosio_f64_ge( double af, double bf ) {
         float64_t a = to_softfloat64(af);
         float64_t b = to_softfloat64(bf);
         if (is_nan(a))
            return false;
         if (is_nan(b))
            return false;
         return !f64_lt( a, b );
      }

      // float and double conversions
      double _eosio_f32_promote( float a ) {
         return from_softfloat64(f32_to_f64( to_softfloat32(a)) );
      }
      float _eosio_f64_demote( double a ) {
         return from_softfloat32(f64_to_f32( to_softfloat64(a)) );
      }
      int32_t _eosio_f32_trunc_i32s( float af ) {
         float32_t a = to_softfloat32(af);
         if (a.v == 0x4F000000 || a.v == 0xCF000001 || a.v == 0x7F800000 || a.v == 0xFF800000)
            FC_THROW_EXCEPTION( eosio::chain::wasm_execution_error, "Error, f32.convert_s/i32 overflow");
         if (is_nan(a))
            FC_THROW_EXCEPTION( eosio::chain::wasm_execution_error, "Error, f32.convert_s/i32 unrepresentable");
         return f32_to_i32( to_softfloat32(_eosio_f32_trunc( af )), 0, false );
      }
      int32_t _eosio_f64_trunc_i32s( double af ) {
         float64_t a = to_softfloat64(af);
         if (a.v == 0x41E0000000000000 || a.v == 0xC1E0000000200000 || a.v == 0x7FF0000000000000 || a.v == 0xFFF0000000000000)
            FC_THROW_EXCEPTION( eosio::chain::wasm_execution_error, "Error, f64.convert_s/i32 overflow");
         if (is_nan(a))
            FC_THROW_EXCEPTION( eosio::chain::wasm_execution_error, "Error, f64.convert_s/i32 unrepresentable");
         return f64_to_i32( to_softfloat64(_eosio_f64_trunc( af )), 0, false );
      }
      uint32_t _eosio_f32_trunc_i32u( float af ) {
         float32_t a = to_softfloat32(af);
         if (a.v == 0x4F000000 || a.v == 0xCF000001 || a.v == 0x7F800000 || a.v == 0xFF800000)
            FC_THROW_EXCEPTION( eosio::chain::wasm_execution_error, "Error, f32.convert_s/i32 overflow");
         if (is_nan(a))
            FC_THROW_EXCEPTION( eosio::chain::wasm_execution_error, "Error, f32.convert_s/i32 unrepresentable");
         return f32_to_ui32( to_softfloat32(_eosio_f32_trunc( af )), 0, false );
      }
      uint32_t _eosio_f64_trunc_i32u( double af ) {
         float64_t a = to_softfloat64(af);
         if (a.v == 0x41E0000000000000 || a.v == 0xC1E0000000200000 || a.v == 0x7FF0000000000000 || a.v == 0xFFF0000000000000)
            FC_THROW_EXCEPTION( eosio::chain::wasm_execution_error, "Error, f64.convert_s/i32 overflow");
         if (is_nan(a))
            FC_THROW_EXCEPTION( eosio::chain::wasm_execution_error, "Error, f64.convert_s/i32 unrepresentable");
         return f64_to_ui32( to_softfloat64(_eosio_f64_trunc( af )), 0, false );
      }
      int64_t _eosio_f32_trunc_i64s( float af ) {
         float32_t a = to_softfloat32(af);
         if (a.v ==  0x5F000000 || a.v ==  0xDF000001|| a.v == 0x7F800000 || a.v == 0xFF800000)
            FC_THROW_EXCEPTION( eosio::chain::wasm_execution_error, "Error, f32.convert_s/i32 overflow");
         if (is_nan(a))
            FC_THROW_EXCEPTION( eosio::chain::wasm_execution_error, "Error, f32.convert_s/i32 unrepresentable");
         return f32_to_i64( to_softfloat32(_eosio_f32_trunc( af )), 0, false );
      }
      int64_t _eosio_f64_trunc_i64s( double af ) {
         float64_t a = to_softfloat64(af);
         if (a.v == 0x43E0000000000000 || a.v ==  0xC3E0000020000000 || a.v == 0x7FF0000000000000 || a.v == 0xFFF0000000000000)
            FC_THROW_EXCEPTION( eosio::chain::wasm_execution_error, "Error, f32.convert_s/i32 overflow");
         if (is_nan(a))
            FC_THROW_EXCEPTION( eosio::chain::wasm_execution_error, "Error, f32.convert_s/i32 unrepresentable");

         return f64_to_i64( to_softfloat64(_eosio_f64_trunc( af )), 0, false );
      }
      uint64_t _eosio_f32_trunc_i64u( float af ) {
         float32_t a = to_softfloat32(af);
         if (a.v ==  0x5F000000 || a.v ==  0xDF000001|| a.v == 0x7F800000 || a.v == 0xFF800000)
            FC_THROW_EXCEPTION( eosio::chain::wasm_execution_error, "Error, f32.convert_s/i32 overflow");
         if (is_nan(a))
            FC_THROW_EXCEPTION( eosio::chain::wasm_execution_error, "Error, f32.convert_s/i32 unrepresentable");
         return f32_to_ui64( to_softfloat32(_eosio_f32_trunc( af )), 0, false );
      }
      uint64_t _eosio_f64_trunc_i64u( double af ) {
         float64_t a = to_softfloat64(af);
         if (a.v == 0x43E0000000000000 || a.v ==  0xC3E0000020000000 || a.v == 0x7FF0000000000000 || a.v == 0xFFF0000000000000)
            FC_THROW_EXCEPTION( eosio::chain::wasm_execution_error, "Error, f32.convert_s/i32 overflow");
         if (is_nan(a))
            FC_THROW_EXCEPTION( eosio::chain::wasm_execution_error, "Error, f32.convert_s/i32 unrepresentable");
         return f64_to_ui64( to_softfloat64(_eosio_f64_trunc( af )), 0, false );
      }
      float _eosio_i32_to_f32( int32_t a )  {
         return from_softfloat32(i32_to_f32( a ));
      }
      float _eosio_i64_to_f32( int64_t a ) {
         return from_softfloat32(i64_to_f32( a ));
      }
      float _eosio_ui32_to_f32( uint32_t a ) {
         return from_softfloat32(ui32_to_f32( a ));
      }
      float _eosio_ui64_to_f32( uint64_t a ) {
         return from_softfloat32(ui64_to_f32( a ));
      }
      double _eosio_i32_to_f64( int32_t a ) {
         return from_softfloat64(i32_to_f64( a ));
      }
      double _eosio_i64_to_f64( int64_t a ) {
         return from_softfloat64(i64_to_f64( a ));
      }
      double _eosio_ui32_to_f64( uint32_t a ) {
         return from_softfloat64(ui32_to_f64( a ));
      }
      double _eosio_ui64_to_f64( uint64_t a ) {
         return from_softfloat64(ui64_to_f64( a ));
      }


   private:
      inline float32_t to_softfloat32( float f ) {
         return *reinterpret_cast<float32_t*>(&f);
      }
      inline float64_t to_softfloat64( double d ) {
         return *reinterpret_cast<float64_t*>(&d);
      }
      inline float from_softfloat32( float32_t f ) {
         return *reinterpret_cast<float*>(&f);
      }
      inline double from_softfloat64( float64_t d ) {
         return *reinterpret_cast<double*>(&d);
      }
      static constexpr uint32_t inv_float_eps = 0x4B000000;
      static constexpr uint64_t inv_double_eps = 0x4330000000000000;

      inline bool sign_bit( float32_t f ) { return f.v >> 31; }
      inline bool sign_bit( float64_t f ) { return f.v >> 63; }
      inline bool is_nan( float32_t f ) {
         return ((f.v & 0x7FFFFFFF) > 0x7F800000);
      }
      inline bool is_nan( float64_t f ) {
         return ((f.v & 0x7FFFFFFFFFFFFFFF) > 0x7FF0000000000000);
      }

};
class producer_api : public context_aware_api {
   public:
      using context_aware_api::context_aware_api;

      int get_active_producers(array_ptr<chain::account_name> producers, size_t datalen) {
         auto active_producers = context.get_active_producers();
         size_t len = active_producers.size();
         size_t cpy_len = std::min(datalen, len);
         memcpy(producers, active_producers.data(), cpy_len * sizeof(chain::account_name));
         return len;
      }
};

class crypto_api : public context_aware_api {
   public:
      explicit crypto_api( apply_context& ctx )
      :context_aware_api(ctx,true){}

      /**
       * This method can be optimized out during replay as it has
       * no possible side effects other than "passing".
       */
      void assert_recover_key( const fc::sha256& digest,
                        array_ptr<char> sig, size_t siglen,
                        array_ptr<char> pub, size_t publen ) {
         fc::crypto::signature s;
         fc::crypto::public_key p;
         datastream<const char*> ds( sig, siglen );
         datastream<const char*> pubds( pub, publen );

         fc::raw::unpack(ds, s);
         fc::raw::unpack(pubds, p);

         auto check = fc::crypto::public_key( s, digest, false );
         FC_ASSERT( check == p, "Error expected key different than recovered key" );
      }

      int recover_key( const fc::sha256& digest,
                        array_ptr<char> sig, size_t siglen,
                        array_ptr<char> pub, size_t publen ) {
         fc::crypto::signature s;
         datastream<const char*> ds( sig, siglen );
         datastream<char*> pubds( pub, publen );

         fc::raw::unpack(ds, s);
         fc::raw::pack( pubds, fc::crypto::public_key( s, digest, false ) );
         return pubds.tellp();
      }

      void assert_sha256(array_ptr<char> data, size_t datalen, const fc::sha256& hash_val) {
         auto result = fc::sha256::hash( data, datalen );
         FC_ASSERT( result == hash_val, "hash miss match" );
      }

      void assert_sha1(array_ptr<char> data, size_t datalen, const fc::sha1& hash_val) {
         auto result = fc::sha1::hash( data, datalen );
         FC_ASSERT( result == hash_val, "hash miss match" );
      }

      void assert_sha512(array_ptr<char> data, size_t datalen, const fc::sha512& hash_val) {
         auto result = fc::sha512::hash( data, datalen );
         FC_ASSERT( result == hash_val, "hash miss match" );
      }

      void assert_ripemd160(array_ptr<char> data, size_t datalen, const fc::ripemd160& hash_val) {
         auto result = fc::ripemd160::hash( data, datalen );
         FC_ASSERT( result == hash_val, "hash miss match" );
      }


      void sha1(array_ptr<char> data, size_t datalen, fc::sha1& hash_val) {
         hash_val = fc::sha1::hash( data, datalen );
      }

      void sha256(array_ptr<char> data, size_t datalen, fc::sha256& hash_val) {
         hash_val = fc::sha256::hash( data, datalen );
      }

      void sha512(array_ptr<char> data, size_t datalen, fc::sha512& hash_val) {
         hash_val = fc::sha512::hash( data, datalen );
      }

      void ripemd160(array_ptr<char> data, size_t datalen, fc::ripemd160& hash_val) {
         hash_val = fc::ripemd160::hash( data, datalen );
      }
};

class string_api : public context_aware_api {
   public:
      using context_aware_api::context_aware_api;

      void assert_is_utf8(array_ptr<const char> str, size_t datalen, null_terminated_ptr msg) {
         const bool test = fc::is_utf8(std::string( str, datalen ));

         FC_ASSERT( test, "assertion failed: ${s}", ("s",msg.value) );
      }
};

class system_api : public context_aware_api {
   public:
      explicit system_api( apply_context& ctx )
      :context_aware_api(ctx,true){}

      void abort() {
         edump(("abort() called"));
         FC_ASSERT( false, "abort() called");
      }

      void eosio_assert(bool condition, null_terminated_ptr str) {
         if( !condition ) {
            std::string message( str );
            edump((message));
            FC_ASSERT( condition, "assertion failed: ${s}", ("s",message));
         }
      }

      void eosio_exit(int32_t code) {
         throw wasm_exit{code};
      }

      fc::time_point_sec now() {
         return context.controller.head_block_time();
      }
};

class action_api : public context_aware_api {
   public:
   action_api( apply_context& ctx )
      :context_aware_api(ctx,true){}

      int read_action_data(array_ptr<char> memory, size_t size) {
         FC_ASSERT(size > 0);
         int minlen = std::min<size_t>(context.act.data.size(), size);
         memcpy((void *)memory, context.act.data.data(), minlen);
         return minlen;
      }

      int action_data_size() {
         return context.act.data.size();
      }

      const name& current_receiver() {
         return context.receiver;
      }

      fc::time_point_sec publication_time() {
         return context.trx_meta.published;
      }

      name current_sender() {
         if (context.trx_meta.sender) {
            return *context.trx_meta.sender;
         } else {
            return name();
         }
      }
};

class console_api : public context_aware_api {
   public:
      console_api( apply_context& ctx )
      :context_aware_api(ctx,true){}

      void prints(null_terminated_ptr str) {
         context.console_append<const char*>(str);
      }

      void prints_l(array_ptr<const char> str, size_t str_len ) {
         context.console_append(string(str, str_len));
      }

      void printui(uint64_t val) {
         context.console_append(val);
      }

      void printi(int64_t val) {
         context.console_append(val);
      }

      void printi128(const unsigned __int128& val) {
         fc::uint128_t v(val>>64, uint64_t(val) );
         context.console_append(fc::variant(v).get_string());
      }

      void printdf( double val ) {
         context.console_append(val);
      }

      void printff( float val ) {
         context.console_append(val);
      }

      void printn(const name& value) {
         context.console_append(value.to_string());
      }

      void printhex(array_ptr<const char> data, size_t data_len ) {
         context.console_append(fc::to_hex(data, data_len));
      }
};

#define DB_API_METHOD_WRAPPERS_SIMPLE_SECONDARY(IDX, TYPE)\
      int db_##IDX##_store( uint64_t scope, uint64_t table, uint64_t payer, uint64_t id, const TYPE& secondary ) {\
         return context.IDX.store( scope, table, payer, id, secondary );\
      }\
      void db_##IDX##_update( int iterator, uint64_t payer, const TYPE& secondary ) {\
         return context.IDX.update( iterator, payer, secondary );\
      }\
      void db_##IDX##_remove( int iterator ) {\
         return context.IDX.remove( iterator );\
      }\
      int db_##IDX##_find_secondary( uint64_t code, uint64_t scope, uint64_t table, const TYPE& secondary, uint64_t& primary ) {\
         return context.IDX.find_secondary(code, scope, table, secondary, primary);\
      }\
      int db_##IDX##_find_primary( uint64_t code, uint64_t scope, uint64_t table, TYPE& secondary, uint64_t primary ) {\
         return context.IDX.find_primary(code, scope, table, secondary, primary);\
      }\
      int db_##IDX##_lowerbound( uint64_t code, uint64_t scope, uint64_t table,  TYPE& secondary, uint64_t& primary ) {\
         return context.IDX.lowerbound_secondary(code, scope, table, secondary, primary);\
      }\
      int db_##IDX##_upperbound( uint64_t code, uint64_t scope, uint64_t table,  TYPE& secondary, uint64_t& primary ) {\
         return context.IDX.upperbound_secondary(code, scope, table, secondary, primary);\
      }\
      int db_##IDX##_end( uint64_t code, uint64_t scope, uint64_t table ) {\
         return context.IDX.end_secondary(code, scope, table);\
      }\
      int db_##IDX##_next( int iterator, uint64_t& primary  ) {\
         return context.IDX.next_secondary(iterator, primary);\
      }\
      int db_##IDX##_previous( int iterator, uint64_t& primary ) {\
         return context.IDX.previous_secondary(iterator, primary);\
      }

#define DB_API_METHOD_WRAPPERS_ARRAY_SECONDARY(IDX, ARR_SIZE, ARR_ELEMENT_TYPE)\
      int db_##IDX##_store( uint64_t scope, uint64_t table, uint64_t payer, uint64_t id, array_ptr<const ARR_ELEMENT_TYPE> data, size_t data_len) {\
         FC_ASSERT( data_len == ARR_SIZE,\
                    "invalid size of secondary key array for " #IDX ": given ${given} bytes but expected ${expected} bytes",\
                    ("given",data_len)("expected",ARR_SIZE) );\
         return context.IDX.store(scope, table, payer, id, data.value);\
      }\
      void db_##IDX##_update( int iterator, uint64_t payer, array_ptr<const ARR_ELEMENT_TYPE> data, size_t data_len ) {\
         FC_ASSERT( data_len == ARR_SIZE,\
                    "invalid size of secondary key array for " #IDX ": given ${given} bytes but expected ${expected} bytes",\
                    ("given",data_len)("expected",ARR_SIZE) );\
         return context.IDX.update(iterator, payer, data.value);\
      }\
      void db_##IDX##_remove( int iterator ) {\
         return context.IDX.remove(iterator);\
      }\
      int db_##IDX##_find_secondary( uint64_t code, uint64_t scope, uint64_t table, array_ptr<const ARR_ELEMENT_TYPE> data, size_t data_len, uint64_t& primary ) {\
         FC_ASSERT( data_len == ARR_SIZE,\
                    "invalid size of secondary key array for " #IDX ": given ${given} bytes but expected ${expected} bytes",\
                    ("given",data_len)("expected",ARR_SIZE) );\
         return context.IDX.find_secondary(code, scope, table, data, primary);\
      }\
      int db_##IDX##_find_primary( uint64_t code, uint64_t scope, uint64_t table, array_ptr<ARR_ELEMENT_TYPE> data, size_t data_len, uint64_t primary ) {\
         FC_ASSERT( data_len == ARR_SIZE,\
                    "invalid size of secondary key array for " #IDX ": given ${given} bytes but expected ${expected} bytes",\
                    ("given",data_len)("expected",ARR_SIZE) );\
         return context.IDX.find_primary(code, scope, table, data.value, primary);\
      }\
      int db_##IDX##_lowerbound( uint64_t code, uint64_t scope, uint64_t table, array_ptr<ARR_ELEMENT_TYPE> data, size_t data_len, uint64_t& primary ) {\
         FC_ASSERT( data_len == ARR_SIZE,\
                    "invalid size of secondary key array for " #IDX ": given ${given} bytes but expected ${expected} bytes",\
                    ("given",data_len)("expected",ARR_SIZE) );\
         return context.IDX.lowerbound_secondary(code, scope, table, data.value, primary);\
      }\
      int db_##IDX##_upperbound( uint64_t code, uint64_t scope, uint64_t table, array_ptr<ARR_ELEMENT_TYPE> data, size_t data_len, uint64_t& primary ) {\
         FC_ASSERT( data_len == ARR_SIZE,\
                    "invalid size of secondary key array for " #IDX ": given ${given} bytes but expected ${expected} bytes",\
                    ("given",data_len)("expected",ARR_SIZE) );\
         return context.IDX.upperbound_secondary(code, scope, table, data.value, primary);\
      }\
      int db_##IDX##_end( uint64_t code, uint64_t scope, uint64_t table ) {\
         return context.IDX.end_secondary(code, scope, table);\
      }\
      int db_##IDX##_next( int iterator, uint64_t& primary  ) {\
         return context.IDX.next_secondary(iterator, primary);\
      }\
      int db_##IDX##_previous( int iterator, uint64_t& primary ) {\
         return context.IDX.previous_secondary(iterator, primary);\
      }


class database_api : public context_aware_api {
   public:
      using context_aware_api::context_aware_api;

      int db_store_i64( uint64_t scope, uint64_t table, uint64_t payer, uint64_t id, array_ptr<const char> buffer, size_t buffer_size ) {
         return context.db_store_i64( scope, table, payer, id, buffer, buffer_size );
      }
      void db_update_i64( int itr, uint64_t payer, array_ptr<const char> buffer, size_t buffer_size ) {
         context.db_update_i64( itr, payer, buffer, buffer_size );
      }
      void db_remove_i64( int itr ) {
         context.db_remove_i64( itr );
      }
      int db_get_i64( int itr, array_ptr<char> buffer, size_t buffer_size ) {
         return context.db_get_i64( itr, buffer, buffer_size );
      }
      int db_next_i64( int itr, uint64_t& primary ) {
         return context.db_next_i64(itr, primary);
      }
      int db_previous_i64( int itr, uint64_t& primary ) {
         return context.db_previous_i64(itr, primary);
      }
      int db_find_i64( uint64_t code, uint64_t scope, uint64_t table, uint64_t id ) {
         return context.db_find_i64( code, scope, table, id );
      }
      int db_lowerbound_i64( uint64_t code, uint64_t scope, uint64_t table, uint64_t id ) {
         return context.db_lowerbound_i64( code, scope, table, id );
      }
      int db_upperbound_i64( uint64_t code, uint64_t scope, uint64_t table, uint64_t id ) {
         return context.db_upperbound_i64( code, scope, table, id );
      }
      int db_end_i64( uint64_t code, uint64_t scope, uint64_t table ) {
         return context.db_end_i64( code, scope, table );
      }

      DB_API_METHOD_WRAPPERS_SIMPLE_SECONDARY(idx64,  uint64_t)
      DB_API_METHOD_WRAPPERS_SIMPLE_SECONDARY(idx128, uint128_t)
      DB_API_METHOD_WRAPPERS_ARRAY_SECONDARY(idx256, 2, uint128_t)
      DB_API_METHOD_WRAPPERS_SIMPLE_SECONDARY(idx_double, uint64_t)
};

class memory_api : public context_aware_api {
   public:
      memory_api( apply_context& ctx )
      :context_aware_api(ctx,true){}

      char* memcpy( array_ptr<char> dest, array_ptr<const char> src, size_t length) {
         return (char *)::memcpy(dest, src, length);
      }

      char* memmove( array_ptr<char> dest, array_ptr<const char> src, size_t length) {
         return (char *)::memmove(dest, src, length);
      }

      int memcmp( array_ptr<const char> dest, array_ptr<const char> src, size_t length) {
         return ::memcmp(dest, src, length);
      }

      char* memset( array_ptr<char> dest, int value, size_t length ) {
         return (char *)::memset( dest, value, length );
      }
};

class transaction_api : public context_aware_api {
   public:
      using context_aware_api::context_aware_api;

      void send_inline( array_ptr<char> data, size_t data_len ) {
         // TODO: use global properties object for dynamic configuration of this default_max_gen_trx_size
         FC_ASSERT( data_len < config::default_max_inline_action_size, "inline action too big" );

         action act;
         fc::raw::unpack<action>(data, data_len, act);
         context.execute_inline(std::move(act));
      }

      void send_deferred( uint64_t sender_id, const fc::time_point_sec& execute_after, array_ptr<char> data, size_t data_len ) {
         try {
            // TODO: use global properties object for dynamic configuration of this default_max_gen_trx_size
            FC_ASSERT(data_len < config::default_max_gen_trx_size, "generated transaction too big");

            deferred_transaction dtrx;
            fc::raw::unpack<transaction>(data, data_len, dtrx);
            dtrx.sender = context.receiver;
            dtrx.sender_id = sender_id;
            dtrx.execute_after = execute_after;
            context.execute_deferred(std::move(dtrx));
         } FC_CAPTURE_AND_RETHROW((fc::to_hex(data, data_len)));
      }

      void cancel_deferred( uint64_t sender_id ) {
         context.cancel_deferred( sender_id );
      }
};


class context_free_transaction_api : public context_aware_api {
   public:
      context_free_transaction_api( apply_context& ctx )
      :context_aware_api(ctx,true){}

      int read_transaction( array_ptr<char> data, size_t data_len ) {
         bytes trx = context.get_packed_transaction();
         if (data_len >= trx.size()) {
            memcpy(data, trx.data(), trx.size());
         }
         return trx.size();
      }

      int transaction_size() {
         return context.get_packed_transaction().size();
      }

      int expiration() {
        return context.trx_meta.trx().expiration.sec_since_epoch();
      }

      int tapos_block_num() {
        return context.trx_meta.trx().ref_block_num;
      }
      int tapos_block_prefix() {
        return context.trx_meta.trx().ref_block_prefix;
      }

      int get_action( uint32_t type, uint32_t index, array_ptr<char> buffer, size_t buffer_size )const {
         return context.get_action( type, index, buffer, buffer_size );
      }

};

class compiler_builtins : public context_aware_api {
   public:
      using context_aware_api::context_aware_api;
      void __ashlti3(__int128& ret, uint64_t low, uint64_t high, uint32_t shift) {
         fc::uint128_t i(high, low);
         i <<= shift;
         ret = (unsigned __int128)i;
      }

      void __ashrti3(__int128& ret, uint64_t low, uint64_t high, uint32_t shift) {
         // retain the signedness
         ret = high;
         ret <<= 64;
         ret |= low;
         ret >>= shift;
      }

      void __lshlti3(__int128& ret, uint64_t low, uint64_t high, uint32_t shift) {
         fc::uint128_t i(high, low);
         i <<= shift;
         ret = (unsigned __int128)i;
      }

      void __lshrti3(__int128& ret, uint64_t low, uint64_t high, uint32_t shift) {
         fc::uint128_t i(high, low);
         i >>= shift;
         ret = (unsigned __int128)i;
      }

      void __divti3(__int128& ret, uint64_t la, uint64_t ha, uint64_t lb, uint64_t hb) {
         __int128 lhs = ha;
         __int128 rhs = hb;

         lhs <<= 64;
         lhs |=  la;

         rhs <<= 64;
         rhs |=  lb;

         FC_ASSERT(rhs != 0, "divide by zero");

         lhs /= rhs;

         ret = lhs;
      }

      void __udivti3(unsigned __int128& ret, uint64_t la, uint64_t ha, uint64_t lb, uint64_t hb) {
         unsigned __int128 lhs = ha;
         unsigned __int128 rhs = hb;

         lhs <<= 64;
         lhs |=  la;

         rhs <<= 64;
         rhs |=  lb;

         FC_ASSERT(rhs != 0, "divide by zero");

         lhs /= rhs;
         ret = lhs;
      }

      void __multi3(__int128& ret, uint64_t la, uint64_t ha, uint64_t lb, uint64_t hb) {
         __int128 lhs = ha;
         __int128 rhs = hb;

         lhs <<= 64;
         lhs |=  la;

         rhs <<= 64;
         rhs |=  lb;

         lhs *= rhs;
         ret = lhs;
      }

      void __modti3(__int128& ret, uint64_t la, uint64_t ha, uint64_t lb, uint64_t hb) {
         __int128 lhs = ha;
         __int128 rhs = hb;

         lhs <<= 64;
         lhs |=  la;

         rhs <<= 64;
         rhs |=  lb;

         FC_ASSERT(rhs != 0, "divide by zero");

         lhs %= rhs;
         ret = lhs;
      }

      void __umodti3(unsigned __int128& ret, uint64_t la, uint64_t ha, uint64_t lb, uint64_t hb) {
         unsigned __int128 lhs = ha;
         unsigned __int128 rhs = hb;

         lhs <<= 64;
         lhs |=  la;

         rhs <<= 64;
         rhs |=  lb;

         FC_ASSERT(rhs != 0, "divide by zero");

         lhs %= rhs;
         ret = lhs;
      }

      void __addtf3( float128_t& ret, uint64_t la, uint64_t ha, uint64_t lb, uint64_t hb ) {
         float128_t a = {{ la, ha }};
         float128_t b = {{ lb, hb }};
         ret = f128_add( a, b );
      }
      void __subtf3( float128_t& ret, uint64_t la, uint64_t ha, uint64_t lb, uint64_t hb ) {
         float128_t a = {{ la, ha }};
         float128_t b = {{ lb, hb }};
         ret = f128_sub( a, b );
      }
      void __multf3( float128_t& ret, uint64_t la, uint64_t ha, uint64_t lb, uint64_t hb ) {
         float128_t a = {{ la, ha }};
         float128_t b = {{ lb, hb }};
         ret = f128_mul( a, b );
      }
      void __divtf3( float128_t& ret, uint64_t la, uint64_t ha, uint64_t lb, uint64_t hb ) {
         float128_t a = {{ la, ha }};
         float128_t b = {{ lb, hb }};
         ret = f128_div( a, b );
      }
      int __eqtf2( uint64_t la, uint64_t ha, uint64_t lb, uint64_t hb ) {
         float128_t a = {{ la, ha }};
         float128_t b = {{ la, ha }};
         return f128_eq( a, b );
      }
      int __netf2( uint64_t la, uint64_t ha, uint64_t lb, uint64_t hb ) {
         float128_t a = {{ la, ha }};
         float128_t b = {{ la, ha }};
         return !f128_eq( a, b );
      }
      int __getf2( uint64_t la, uint64_t ha, uint64_t lb, uint64_t hb ) {
         float128_t a = {{ la, ha }};
         float128_t b = {{ la, ha }};
         return !f128_lt( a, b );
      }
      int __gttf2( uint64_t la, uint64_t ha, uint64_t lb, uint64_t hb ) {
         float128_t a = {{ la, ha }};
         float128_t b = {{ la, ha }};
         return !f128_lt( a, b ) && !f128_eq( a, b );
      }
      int __letf2( uint64_t la, uint64_t ha, uint64_t lb, uint64_t hb ) {
         float128_t a = {{ la, ha }};
         float128_t b = {{ la, ha }};
         return f128_le( a, b );
      }
      int __lttf2( uint64_t la, uint64_t ha, uint64_t lb, uint64_t hb ) {
         float128_t a = {{ la, ha }};
         float128_t b = {{ la, ha }};
         return f128_lt( a, b );
      }
      int __cmptf2( uint64_t la, uint64_t ha, uint64_t lb, uint64_t hb ) {
         float128_t a = {{ la, ha }};
         float128_t b = {{ la, ha }};
         if ( f128_lt( a, b ) )
            return -1;
         if ( f128_eq( a, b ) )
            return 0;
         return 1;
      }
      int __unordtf2( uint64_t la, uint64_t ha, uint64_t lb, uint64_t hb ) {
         float128_t a = {{ la, ha }};
         float128_t b = {{ la, ha }};
         if ( f128_isSignalingNaN( a ) || f128_isSignalingNaN( b ) )
            return 1;
         return 0;
      }
      double __floatsidf( int32_t i ) {
         edump((i)( "warning returning float64") );
         float64_t ret = i32_to_f64(i);
         return *reinterpret_cast<double*>(&ret);
      }
      void __floatsitf( float128_t& ret, int32_t i ) {
         ret = i32_to_f128(i); /// TODO: should be 128
      }
      void __floatunsitf( float128_t& ret, uint32_t i ) {
         ret = ui32_to_f128(i); /// TODO: should be 128
      }
      void __extendsftf2( float128_t& ret, uint32_t f ) {
         float32_t in = { f };
         ret = f32_to_f128( in );
      }
      void __extenddftf2( float128_t& ret, double in ) {
         edump(("warning in flaot64..." ));
         ret = f64_to_f128( float64_t{*(uint64_t*)&in} );
      }
      int64_t __fixtfdi( uint64_t l, uint64_t h ) {
         float128_t f = {{ l, h }};
         return f128_to_i64( f, 0, false );
      }
      int32_t __fixtfsi( uint64_t l, uint64_t h ) {
         float128_t f = {{ l, h }};
         return f128_to_i32( f, 0, false );
      }
      uint64_t __fixunstfdi( uint64_t l, uint64_t h ) {
         float128_t f = {{ l, h }};
         return f128_to_ui64( f, 0, false );
      }
      uint32_t __fixunstfsi( uint64_t l, uint64_t h ) {
         float128_t f = {{ l, h }};
         return f128_to_ui32( f, 0, false );
      }
      uint64_t __trunctfdf2( uint64_t l, uint64_t h ) {
         float128_t f = {{ l, h }};
         return f128_to_f64( f ).v;
      }
      uint32_t __trunctfsf2( uint64_t l, uint64_t h ) {
         float128_t f = {{ l, h }};
         return f128_to_f32( f ).v;
      }

      static constexpr uint32_t SHIFT_WIDTH = (sizeof(uint64_t)*8)-1;
};

class math_api : public context_aware_api {
   public:
      math_api( apply_context& ctx )
      :context_aware_api(ctx,true){}

      void diveq_i128(unsigned __int128* self, const unsigned __int128* other) {
         fc::uint128_t s(*self);
         const fc::uint128_t o(*other);
         FC_ASSERT( o != 0, "divide by zero" );

         s = s/o;
         *self = (unsigned __int128)s;
      }

      void multeq_i128(unsigned __int128* self, const unsigned __int128* other) {
         fc::uint128_t s(*self);
         const fc::uint128_t o(*other);
         s *= o;
         *self = (unsigned __int128)s;
      }

      uint64_t double_add(uint64_t a, uint64_t b) {
         using DOUBLE = boost::multiprecision::cpp_bin_float_50;
         DOUBLE c = DOUBLE(*reinterpret_cast<double *>(&a))
                  + DOUBLE(*reinterpret_cast<double *>(&b));
         double res = c.convert_to<double>();
         return *reinterpret_cast<uint64_t *>(&res);
      }

      uint64_t double_mult(uint64_t a, uint64_t b) {
         using DOUBLE = boost::multiprecision::cpp_bin_float_50;
         DOUBLE c = DOUBLE(*reinterpret_cast<double *>(&a))
                  * DOUBLE(*reinterpret_cast<double *>(&b));
         double res = c.convert_to<double>();
         return *reinterpret_cast<uint64_t *>(&res);
      }

      uint64_t double_div(uint64_t a, uint64_t b) {
         using DOUBLE = boost::multiprecision::cpp_bin_float_50;
         DOUBLE divisor = DOUBLE(*reinterpret_cast<double *>(&b));
         FC_ASSERT(divisor != 0, "divide by zero");
         DOUBLE c = DOUBLE(*reinterpret_cast<double *>(&a)) / divisor;
         double res = c.convert_to<double>();
         return *reinterpret_cast<uint64_t *>(&res);
      }

      uint32_t double_eq(uint64_t a, uint64_t b) {
         using DOUBLE = boost::multiprecision::cpp_bin_float_50;
         return DOUBLE(*reinterpret_cast<double *>(&a)) == DOUBLE(*reinterpret_cast<double *>(&b));
      }

      uint32_t double_lt(uint64_t a, uint64_t b) {
         using DOUBLE = boost::multiprecision::cpp_bin_float_50;
         return DOUBLE(*reinterpret_cast<double *>(&a)) < DOUBLE(*reinterpret_cast<double *>(&b));
      }

      uint32_t double_gt(uint64_t a, uint64_t b) {
         using DOUBLE = boost::multiprecision::cpp_bin_float_50;
         return DOUBLE(*reinterpret_cast<double *>(&a)) > DOUBLE(*reinterpret_cast<double *>(&b));
      }

      uint64_t double_to_i64(uint64_t n) {
         using DOUBLE = boost::multiprecision::cpp_bin_float_50;
         return DOUBLE(*reinterpret_cast<double *>(&n)).convert_to<int64_t>();
      }

      uint64_t i64_to_double(int64_t n) {
         using DOUBLE = boost::multiprecision::cpp_bin_float_50;
         double res = DOUBLE(n).convert_to<double>();
         return *reinterpret_cast<uint64_t *>(&res);
      }
};

REGISTER_INTRINSICS(math_api,
   (diveq_i128,    void(int, int)            )
   (multeq_i128,   void(int, int)            )
   (double_add,    int64_t(int64_t, int64_t) )
   (double_mult,   int64_t(int64_t, int64_t) )
   (double_div,    int64_t(int64_t, int64_t) )
   (double_eq,     int32_t(int64_t, int64_t) )
   (double_lt,     int32_t(int64_t, int64_t) )
   (double_gt,     int32_t(int64_t, int64_t) )
   (double_to_i64, int64_t(int64_t)          )
   (i64_to_double, int64_t(int64_t)          )
);

REGISTER_INTRINSICS(compiler_builtins,
   (__ashlti3,     void(int, int64_t, int64_t, int)               )
   (__ashrti3,     void(int, int64_t, int64_t, int)               )
   (__lshlti3,     void(int, int64_t, int64_t, int)               )
   (__lshrti3,     void(int, int64_t, int64_t, int)               )
   (__divti3,      void(int, int64_t, int64_t, int64_t, int64_t)  )
   (__udivti3,     void(int, int64_t, int64_t, int64_t, int64_t)  )
   (__modti3,      void(int, int64_t, int64_t, int64_t, int64_t)  )
   (__umodti3,     void(int, int64_t, int64_t, int64_t, int64_t)  )
   (__multi3,      void(int, int64_t, int64_t, int64_t, int64_t)  )
   (__addtf3,      void(int, int64_t, int64_t, int64_t, int64_t)  )
   (__subtf3,      void(int, int64_t, int64_t, int64_t, int64_t)  )
   (__multf3,      void(int, int64_t, int64_t, int64_t, int64_t)  )
   (__divtf3,      void(int, int64_t, int64_t, int64_t, int64_t)  )
   (__eqtf2,       int(int64_t, int64_t, int64_t, int64_t)        )
   (__netf2,       int(int64_t, int64_t, int64_t, int64_t)        )
   (__getf2,       int(int64_t, int64_t, int64_t, int64_t)        )
   (__gttf2,       int(int64_t, int64_t, int64_t, int64_t)        )
   (__lttf2,       int(int64_t, int64_t, int64_t, int64_t)        )
   (__cmptf2,      int(int64_t, int64_t, int64_t, int64_t)        )
   (__unordtf2,    int(int64_t, int64_t, int64_t, int64_t)        )
   (__floatsitf,   void (int, int)                                )
   (__floatunsitf, void (int, int)                                )
   (__floatsidf,   double(int)                                    )
   (__extendsftf2, void(int, int)                                 )
   (__extenddftf2, void(int, double)                              )
   (__fixtfdi,     int64_t(int64_t, int64_t)                      )
   (__fixtfsi,     int(int64_t, int64_t)                          )
   (__fixunstfdi,  int64_t(int64_t, int64_t)                      )
   (__fixunstfsi,  int(int64_t, int64_t)                          )
   (__trunctfdf2,  int64_t(int64_t, int64_t)                      )
   (__trunctfsf2,  int(int64_t, int64_t)                          )
);

REGISTER_INTRINSICS(privileged_api,
   (activate_feature,          void(int64_t)                                 )
   (is_feature_active,         int(int64_t)                                  )
   (set_resource_limits,       void(int64_t,int64_t,int64_t,int64_t,int64_t) )
   (set_active_producers,      void(int,int)                                 )
   (is_privileged,             int(int64_t)                                  )
   (set_privileged,            void(int64_t, int)                            )
   (freeze_account,            void(int64_t, int)                            )
   (is_frozen,                 int(int64_t)                                  )
   (set_blockchain_parameters_packed, void(int,int)                          )
   (get_blockchain_parameters_packed, int(int, int)                          )
);

REGISTER_INTRINSICS(checktime_api,
   (checktime,      void(int))
);

REGISTER_INTRINSICS(producer_api,
   (get_active_producers,      int(int, int) )
);

#define DB_SECONDARY_INDEX_METHODS_SIMPLE(IDX) \
   (db_##IDX##_store,          int(int64_t,int64_t,int64_t,int64_t,int))\
   (db_##IDX##_remove,         void(int))\
   (db_##IDX##_update,         void(int,int64_t,int))\
   (db_##IDX##_find_primary,   int(int64_t,int64_t,int64_t,int,int64_t))\
   (db_##IDX##_find_secondary, int(int64_t,int64_t,int64_t,int,int))\
   (db_##IDX##_lowerbound,     int(int64_t,int64_t,int64_t,int,int))\
   (db_##IDX##_upperbound,     int(int64_t,int64_t,int64_t,int,int))\
   (db_##IDX##_end,            int(int64_t,int64_t,int64_t))\
   (db_##IDX##_next,           int(int, int))\
   (db_##IDX##_previous,       int(int, int))

#define DB_SECONDARY_INDEX_METHODS_ARRAY(IDX) \
      (db_##IDX##_store,          int(int64_t,int64_t,int64_t,int64_t,int,int))\
      (db_##IDX##_remove,         void(int))\
      (db_##IDX##_update,         void(int,int64_t,int,int))\
      (db_##IDX##_find_primary,   int(int64_t,int64_t,int64_t,int,int,int64_t))\
      (db_##IDX##_find_secondary, int(int64_t,int64_t,int64_t,int,int,int))\
      (db_##IDX##_lowerbound,     int(int64_t,int64_t,int64_t,int,int,int))\
      (db_##IDX##_upperbound,     int(int64_t,int64_t,int64_t,int,int,int))\
      (db_##IDX##_end,            int(int64_t,int64_t,int64_t))\
      (db_##IDX##_next,           int(int, int))\
      (db_##IDX##_previous,       int(int, int))

REGISTER_INTRINSICS( database_api,
   (db_store_i64,        int(int64_t,int64_t,int64_t,int64_t,int,int))
   (db_update_i64,       void(int,int64_t,int,int))
   (db_remove_i64,       void(int))
   (db_get_i64,          int(int, int, int))
   (db_next_i64,         int(int, int))
   (db_previous_i64,     int(int, int))
   (db_find_i64,         int(int64_t,int64_t,int64_t,int64_t))
   (db_lowerbound_i64,   int(int64_t,int64_t,int64_t,int64_t))
   (db_upperbound_i64,   int(int64_t,int64_t,int64_t,int64_t))
   (db_end_i64,          int(int64_t,int64_t,int64_t))

   DB_SECONDARY_INDEX_METHODS_SIMPLE(idx64)
   DB_SECONDARY_INDEX_METHODS_SIMPLE(idx128)
   DB_SECONDARY_INDEX_METHODS_ARRAY(idx256)
   DB_SECONDARY_INDEX_METHODS_SIMPLE(idx_double)
);

REGISTER_INTRINSICS(crypto_api,
   (assert_recover_key,     void(int, int, int, int, int) )
   (recover_key,            int(int, int, int, int, int)  )
   (assert_sha256,          void(int, int, int)           )
   (assert_sha1,            void(int, int, int)           )
   (assert_sha512,          void(int, int, int)           )
   (assert_ripemd160,       void(int, int, int)           )
   (sha1,                   void(int, int, int)           )
   (sha256,                 void(int, int, int)           )
   (sha512,                 void(int, int, int)           )
   (ripemd160,              void(int, int, int)           )
);

REGISTER_INTRINSICS(string_api,
   (assert_is_utf8,  void(int, int, int) )
);

REGISTER_INTRINSICS(system_api,
   (abort,        void())
   (eosio_assert, void(int, int))
   (eosio_exit,   void(int ))
   (now,          int())
);

REGISTER_INTRINSICS(action_api,
   (read_action_data,       int(int, int)  )
   (action_data_size,       int()          )
   (current_receiver,   int64_t()          )
   (publication_time,   int32_t()          )
   (current_sender,     int64_t()          )
);

REGISTER_INTRINSICS(apply_context,
   (require_write_lock,    void(int64_t)          )
   (require_read_lock,     void(int64_t, int64_t) )
   (require_recipient,     void(int64_t)          )
   (require_authorization, void(int64_t), "require_auth", void(apply_context::*)(const account_name&)const)
   (has_authorization,     int(int64_t), "has_auth", bool(apply_context::*)(const account_name&)const)
   (is_account,            int(int64_t)           )
);

   //(printdi,               void(int64_t)   )
REGISTER_INTRINSICS(console_api,
   (prints,                void(int)       )
   (prints_l,              void(int, int)  )
   (printui,               void(int64_t)   )
   (printi,                void(int64_t)   )
   (printi128,             void(int)       )
   (printdf,               void(double)    )
   (printff,               void(float)     )
   (printn,                void(int64_t)   )
   (printhex,              void(int, int)  )
);

REGISTER_INTRINSICS(context_free_transaction_api,
   (read_transaction,       int(int, int)            )
   (transaction_size,       int()                    )
   (expiration,             int()                    )
   (tapos_block_prefix,     int()                    )
   (tapos_block_num,        int()                    )
   (get_action,            int (int, int, int, int)  )
);

REGISTER_INTRINSICS(transaction_api,
   (send_inline,           void(int, int)               )
   (send_deferred,         void(int64_t, int, int, int) )
   (cancel_deferred,       void(int64_t)                )
);

REGISTER_INTRINSICS(context_free_api,
   (get_context_free_data, int(int, int, int) )
)

REGISTER_INTRINSICS(memory_api,
   (memcpy,                 int(int, int, int)  )
   (memmove,                int(int, int, int)  )
   (memcmp,                 int(int, int, int)  )
   (memset,                 int(int, int, int)  )
);

REGISTER_INTRINSICS(softfloat_api,
      (_eosio_f32_add,       float(float, float)    )
      (_eosio_f32_sub,       float(float, float)    )
      (_eosio_f32_mul,       float(float, float)    )
      (_eosio_f32_div,       float(float, float)    )
      (_eosio_f32_min,       float(float, float)    )
      (_eosio_f32_max,       float(float, float)    )
      (_eosio_f32_copysign,  float(float, float)    )
      (_eosio_f32_abs,       float(float)           )
      (_eosio_f32_neg,       float(float)           )
      (_eosio_f32_sqrt,      float(float)           )
      (_eosio_f32_ceil,      float(float)           )
      (_eosio_f32_floor,     float(float)           )
      (_eosio_f32_trunc,     float(float)           )
      (_eosio_f32_nearest,   float(float)           )
      (_eosio_f32_eq,        int(float, float)      )
      (_eosio_f32_ne,        int(float, float)      )
      (_eosio_f32_lt,        int(float, float)      )
      (_eosio_f32_le,        int(float, float)      )
      (_eosio_f32_gt,        int(float, float)      )
      (_eosio_f32_ge,        int(float, float)      )
      (_eosio_f64_add,       double(double, double) )
      (_eosio_f64_sub,       double(double, double) )
      (_eosio_f64_mul,       double(double, double) )
      (_eosio_f64_div,       double(double, double) )
      (_eosio_f64_min,       double(double, double) )
      (_eosio_f64_max,       double(double, double) )
      (_eosio_f64_copysign,  double(double, double) )
      (_eosio_f64_abs,       double(double)         )
      (_eosio_f64_neg,       double(double)         )
      (_eosio_f64_sqrt,      double(double)         )
      (_eosio_f64_ceil,      double(double)         )
      (_eosio_f64_floor,     double(double)         )
      (_eosio_f64_trunc,     double(double)         )
      (_eosio_f64_nearest,   double(double)         )
      (_eosio_f64_eq,        int(double, double)    )
      (_eosio_f64_ne,        int(double, double)    )
      (_eosio_f64_lt,        int(double, double)    )
      (_eosio_f64_le,        int(double, double)    )
      (_eosio_f64_gt,        int(double, double)    )
      (_eosio_f64_ge,        int(double, double)    )
      (_eosio_f32_promote,    double(float)         )
      (_eosio_f64_demote,     float(double)         )
      (_eosio_f32_trunc_i32s, int(float)            )
      (_eosio_f64_trunc_i32s, int(double)           )
      (_eosio_f32_trunc_i32u, int(float)            )
      (_eosio_f64_trunc_i32u, int(double)           )
      (_eosio_f32_trunc_i64s, int64_t(float)        )
      (_eosio_f64_trunc_i64s, int64_t(double)       )
      (_eosio_f32_trunc_i64u, int64_t(float)        )
      (_eosio_f64_trunc_i64u, int64_t(double)       )
      (_eosio_i32_to_f32,     float(int32_t)        )
      (_eosio_i64_to_f32,     float(int64_t)        )
      (_eosio_ui32_to_f32,    float(int32_t)        )
      (_eosio_ui64_to_f32,    float(int64_t)        )
      (_eosio_i32_to_f64,     double(int32_t)       )
      (_eosio_i64_to_f64,     double(int64_t)       )
      (_eosio_ui32_to_f64,    double(int32_t)       )
      (_eosio_ui64_to_f64,    double(int64_t)       )
);

std::istream& operator>>(std::istream& in, wasm_interface::vm_type& runtime) {
   std::string s;
   in >> s;
   if (s == "wavm")
      runtime = eosio::chain::wasm_interface::vm_type::wavm;
   else if (s == "binaryen")
      runtime = eosio::chain::wasm_interface::vm_type::binaryen;
   else
      in.setstate(std::ios_base::failbit);
   return in;
}

} } /// eosio::chain<|MERGE_RESOLUTION|>--- conflicted
+++ resolved
@@ -29,301 +29,7 @@
    using namespace webassembly;
    using namespace webassembly::common;
 
-<<<<<<< HEAD
-   struct runtime_guard {
-      runtime_guard() {
-         // TODO clean this up
-         //check_wasm_opcode_dispositions();
-         Runtime::init();
-      }
-
-      ~runtime_guard() {
-         Runtime::freeUnreferencedObjects({});
-      }
-
-   };
-
-   static weak_ptr<runtime_guard> __runtime_guard_ptr;
-   static std::mutex __runtime_guard_lock;
-
-   /**
-    *  Implementation class for the wasm cache
-    *  it is responsible for compiling and storing instances of wasm code for use
-    *
-    */
-   struct wasm_cache_impl {
-      wasm_cache_impl()
-      {
-         std::lock_guard<std::mutex> l(__runtime_guard_lock);
-         if (__runtime_guard_ptr.use_count() == 0) {
-            _runtime_guard = std::make_shared<runtime_guard>();
-            __runtime_guard_ptr = _runtime_guard;
-         } else {
-            _runtime_guard = __runtime_guard_ptr.lock();
-         }
-      }
-
-      /**
-       * this must wait for all work to be done otherwise it may destroy memory
-       * referenced by other threads
-       *
-       * Expectations on wasm_cache dictate that all available code has been
-       * returned before this can be destroyed
-       */
-      ~wasm_cache_impl() {
-      }
-
-      /**
-       * internal tracking structure which deduplicates memory images
-       * and tracks available vs in-use entries.
-       *
-       * The instances array has two sections, "available" instances
-       * are in the front of the vector and anything at an index of
-       * available_instances or greater is considered "in use"
-       *
-       * instances are stored as pointers so that their positions
-       * in the array can be moved without invaliding references to
-       * the instance handed out to other threads
-       */
-      struct code_info {
-         explicit code_info(wavm::info&& wavm_info, binaryen::info&& binaryen_info)
-         : wavm_info(std::forward<wavm::info>(wavm_info))
-         , binaryen_info(std::forward<binaryen::info>(binaryen_info))
-         {}
-
-
-         wavm::info   wavm_info;
-         binaryen::info binaryen_info;
-
-         // all existing instances of this code
-         vector<unique_ptr<wasm_cache::entry>> instances;
-         size_t available_instances = 0;
-      };
-
-      using optional_info_ref = optional<std::reference_wrapper<code_info>>;
-      using optional_entry_ref = optional<std::reference_wrapper<wasm_cache::entry>>;
-
-      /**
-       * Convenience method for running code with the _cache_lock and releaseint that lock
-       * when the code completes
-       *
-       * @param f - lambda to execute
-       * @return - varies depending on the signature of the lambda
-       */
-      template<typename F>
-      auto with_lock(std::mutex &l, F f) {
-         std::lock_guard<std::mutex> lock(l);
-         return f();
-      };
-
-      /**
-       * Fetch the tracking struct given a code_id if it exists
-       *
-       * @param code_id
-       * @return
-       */
-      optional_info_ref fetch_info(const digest_type& code_id) {
-         return with_lock(_cache_lock, [&,this](){
-            auto iter = _cache.find(code_id);
-            if (iter != _cache.end()) {
-               return optional_info_ref(iter->second);
-            }
-
-            return optional_info_ref();
-         });
-      }
-
-      /**
-       * Opportunistically fetch an available instance of the code;
-       * @param code_id - the id of the code to fetch
-       * @return - reference to the entry when one is available
-       */
-      optional_entry_ref try_fetch_entry(const digest_type& code_id) {
-         return with_lock(_cache_lock, [&,this](){
-            auto iter = _cache.find(code_id);
-            if (iter != _cache.end() && iter->second.available_instances > 0) {
-               auto &ptr = iter->second.instances.at(--(iter->second.available_instances));
-               return optional_entry_ref(*ptr);
-            }
-
-            return optional_entry_ref();
-         });
-      }
-
-      /**
-       * Fetch a copy of the code, this is guaranteed to return an entry IF the code is compilable.
-       * In order to do that in safe way this code may cause the calling thread to sleep while a new
-       * version of the code is compiled and inserted into the cache
-       *
-       * @param code_id - the id of the code to fetch
-       * @param wasm_binary - the binary for the wasm
-       * @param wasm_binary_size - the size of the binary
-       * @return reference to a usable cache entry
-       */
-      wasm_cache::entry& fetch_entry(const digest_type& code_id, const char* wasm_binary, size_t wasm_binary_size) {
-         std::condition_variable condition;
-         optional_entry_ref result;
-         std::exception_ptr error;
-
-         // compilation is not thread safe, so we dispatch it to a io_service running on a single thread to
-         // queue up and synchronize compilations
-         with_lock(_compile_lock, [&,this](){
-            // check to see if someone returned what we need before making a new one
-            auto pending_result = try_fetch_entry(code_id);
-            std::exception_ptr pending_error;
-
-            if (!pending_result) {
-               // time to compile a brand new (maybe first) copy of this code
-
-               fc::optional<wavm::entry> wavm;
-               fc::optional<wavm::info> wavm_info;
-               fc::optional<binaryen::entry> binaryen;
-               fc::optional<binaryen::info> binaryen_info;
-
-               try {
-
-                  IR::Module* module = new IR::Module();
-
-                  Serialization::MemoryInputStream stream((const U8 *) wasm_binary, wasm_binary_size);
-                  WASM::serialize(stream, *module);
-
-                  wasm_validations::wasm_binary_validation validator( *module );
-                  wasm_injections::wasm_binary_injection injector( *module );
-
-                  injector.inject();
-                  validator.validate();
-                  Serialization::ArrayOutputStream outstream;
-                  WASM::serialize(outstream, *module);
-                  std::vector<U8> bytes = outstream.getBytes();
-
-                  wavm = wavm::entry::build((char*)bytes.data(), bytes.size());
-                  wavm_info.emplace(*wavm);
-
-                  binaryen = binaryen::entry::build((char*)bytes.data(), bytes.size());
-                  binaryen_info.emplace(*binaryen);
-               } catch (...) {
-                  pending_error = std::current_exception();
-               }
-
-               if (pending_error == nullptr) {
-                  // grab the lock and put this in the cache as unavailble
-                  with_lock(_cache_lock, [&,this]() {
-                     // find or create a new entry
-                     auto iter = _cache.emplace(code_id, code_info(std::move(*wavm_info),std::move(*binaryen_info))).first;
-
-                     iter->second.instances.emplace_back(std::make_unique<wasm_cache::entry>(std::move(*wavm), std::move(*binaryen)));
-                     pending_result = optional_entry_ref(*iter->second.instances.back().get());
-                  });
-               }
-            }
-
-           if (pending_error != nullptr) {
-              error = pending_error;
-           } else {
-              result = pending_result;
-           }
-
-         });
-
-
-         try {
-            if (error != nullptr) {
-               std::rethrow_exception(error);
-            } else {
-               return (*result).get();
-            }
-         } FC_RETHROW_EXCEPTIONS(error, "error compiling WASM for code with hash: ${code_id}", ("code_id", code_id));
-      }
-
-      /**
-       * return an entry to the cache.  The entry is presumed to come back in a "dirty" state and must be
-       * sanitized before returning to the "available" state.  This sanitization is done asynchronously so
-       * as not to delay the current executing thread.
-       *
-       * @param code_id - the code Id associated with the instance
-       * @param entry - the entry to return
-       */
-      void return_entry(const digest_type& code_id, wasm_cache::entry& entry) {
-         // sanitize by reseting the memory that may now be dirty
-         auto& info = (*fetch_info(code_id)).get();
-         entry.wavm.reset(info.wavm_info);
-         entry.binaryen.reset(info.binaryen_info);
-
-         // under a lock, put this entry back in the available instances side of the instances vector
-         with_lock(_cache_lock, [&,this](){
-            // walk the vector and find this entry
-            auto iter = info.instances.begin();
-            while (iter->get() != &entry) {
-               ++iter;
-            }
-
-            FC_ASSERT(iter != info.instances.end(), "Checking in a WASM enty that was not created properly!");
-
-            auto first_unavailable = (info.instances.begin() + info.available_instances);
-            if (iter != first_unavailable) {
-               std::swap(iter, first_unavailable);
-            }
-            info.available_instances++;
-         });
-      }
-
-      //initialize the memory for a cache entry
-      wasm_cache::entry& prepare_wasm_instance(wasm_cache::entry& wasm_cache_entry, const digest_type& code_id) {
-         auto& info = (*fetch_info(code_id)).get();
-         wasm_cache_entry.wavm.prepare(info.wavm_info);
-         wasm_cache_entry.binaryen.prepare(info.binaryen_info);
-         return wasm_cache_entry;
-      }
-
-      // mapping of digest to an entry for the code
-      map<digest_type, code_info> _cache;
-      std::mutex _cache_lock;
-
-      // compilation lock
-      std::mutex _compile_lock;
-
-      std::shared_ptr<runtime_guard> _runtime_guard;
-   };
-
-   wasm_cache::wasm_cache()
-      :_my( new wasm_cache_impl() ) {
-   }
-
-   wasm_cache::~wasm_cache() = default;
-
-   wasm_cache::entry &wasm_cache::checkout( const digest_type& code_id, const char* wasm_binary, size_t wasm_binary_size ) {
-      // see if there is an available entry in the cache
-      auto result = _my->try_fetch_entry(code_id);
-      if (result) {
-         wasm_cache::entry& wasm_cache_entry = (*result).get();
-         return _my->prepare_wasm_instance(wasm_cache_entry, code_id);
-      }
-      return _my->prepare_wasm_instance(_my->fetch_entry(code_id, wasm_binary, wasm_binary_size), code_id);
-   }
-
-
-   void wasm_cache::checkin(const digest_type& code_id, entry& code ) {
-      _my->return_entry(code_id, code);
-   }
-
-   /**
-    * RAII wrapper to make sure that the context is cleaned up on exception
-    */
-   struct scoped_context {
-      template<typename ...Args>
-      scoped_context(optional<wasm_context> &context, Args&&... args)
-      :context(context)
-      {
-         context.emplace( std::forward<Args>(args)... );
-      }
-
-      ~scoped_context() {
-         context.reset();
-=======
-   wasm_interface::wasm_interface(vm_type vm)
-      :my( new wasm_interface_impl(vm) ) {
->>>>>>> fe357d54
-      }
+   wasm_interface::wasm_interface(vm_type vm) : my( new wasm_interface_impl(vm) ) {}
 
    wasm_interface::~wasm_interface() {}
 
