#include <eosio/chain/controller.hpp>
#include <eosio/chain/transaction_context.hpp>

#include <eosio/chain/block_log.hpp>
#include <eosio/chain/fork_database.hpp>

#include <eosio/chain/account_object.hpp>
#include <eosio/chain/block_summary_object.hpp>
#include <eosio/chain/global_property_object.hpp>
#include <eosio/chain/contract_table_objects.hpp>
#include <eosio/chain/generated_transaction_object.hpp>
#include <eosio/chain/transaction_object.hpp>
#include <eosio/chain/reversible_block_object.hpp>

#include <eosio/chain/authorization_manager.hpp>
#include <eosio/chain/resource_limits.hpp>

#include <chainbase/chainbase.hpp>
#include <fc/io/json.hpp>
#include <fc/scoped_exit.hpp>

#include <eosio/chain/eosio_contract.hpp>

namespace eosio { namespace chain {

using resource_limits::resource_limits_manager;


struct pending_state {
   pending_state( database::session&& s )
   :_db_session( move(s) ){}

   database::session                  _db_session;

   block_state_ptr                    _pending_block_state;

   vector<action_receipt>             _actions;

   controller::block_status           _block_status = controller::block_status::incomplete;

   void push() {
      _db_session.push();
   }
};

struct controller_impl {
   controller&                    self;
   chainbase::database            db;
   chainbase::database            reversible_blocks; ///< a special database to persist blocks that have successfully been applied but are still reversible
   block_log                      blog;
   optional<pending_state>        pending;
   block_state_ptr                head;
   fork_database                  fork_db;
   wasm_interface                 wasmif;
   resource_limits_manager        resource_limits;
   authorization_manager          authorization;
   controller::config             conf;
   chain_id_type                  chain_id;
   bool                           replaying = false;
<<<<<<< HEAD
   db_read_mode                   read_mode = db_read_mode::SPECULATIVE;
=======
   bool                           in_trx_requiring_checks = false; ///< if true, checks that are normally skipped on replay (e.g. auth checks) cannot be skipped
>>>>>>> 3d31088d

   typedef pair<scope_name,action_name>                   handler_key;
   map< account_name, map<handler_key, apply_handler> >   apply_handlers;

   /**
    *  Transactions that were undone by pop_block or abort_block, transactions
    *  are removed from this list if they are re-applied in other blocks. Producers
    *  can query this list when scheduling new transactions into blocks.
    */
   map<digest_type, transaction_metadata_ptr>     unapplied_transactions;

   void pop_block() {
      auto prev = fork_db.get_block( head->header.previous );
      FC_ASSERT( prev, "attempt to pop beyond last irreversible block" );

      if( const auto* b = reversible_blocks.find<reversible_block_object,by_num>(head->block_num) )
      {
         reversible_blocks.remove( *b );
      }

      if ( read_mode == db_read_mode::SPECULATIVE ) {
         for( const auto& t : head->trxs )
            unapplied_transactions[t->signed_id] = t;
      }
      head = prev;
      db.undo();

   }


   void set_apply_handler( account_name receiver, account_name contract, action_name action, apply_handler v ) {
      apply_handlers[receiver][make_pair(contract,action)] = v;
   }

   controller_impl( const controller::config& cfg, controller& s  )
   :self(s),
    db( cfg.state_dir,
        cfg.read_only ? database::read_only : database::read_write,
        cfg.state_size ),
    reversible_blocks( cfg.blocks_dir/config::reversible_blocks_dir_name,
        cfg.read_only ? database::read_only : database::read_write,
        cfg.reversible_cache_size ),
    blog( cfg.blocks_dir ),
    fork_db( cfg.state_dir ),
    wasmif( cfg.wasm_runtime ),
    resource_limits( db ),
    authorization( s, db ),
    conf( cfg ),
    chain_id( cfg.genesis.compute_chain_id() ),
    read_mode( cfg.read_mode )
   {

#define SET_APP_HANDLER( receiver, contract, action) \
   set_apply_handler( #receiver, #contract, #action, &BOOST_PP_CAT(apply_, BOOST_PP_CAT(contract, BOOST_PP_CAT(_,action) ) ) )

   SET_APP_HANDLER( eosio, eosio, newaccount );
   SET_APP_HANDLER( eosio, eosio, setcode );
   SET_APP_HANDLER( eosio, eosio, setabi );
   SET_APP_HANDLER( eosio, eosio, updateauth );
   SET_APP_HANDLER( eosio, eosio, deleteauth );
   SET_APP_HANDLER( eosio, eosio, linkauth );
   SET_APP_HANDLER( eosio, eosio, unlinkauth );
/*
   SET_APP_HANDLER( eosio, eosio, postrecovery );
   SET_APP_HANDLER( eosio, eosio, passrecovery );
   SET_APP_HANDLER( eosio, eosio, vetorecovery );
*/

   SET_APP_HANDLER( eosio, eosio, canceldelay );

   fork_db.irreversible.connect( [&]( auto b ) {
                                 on_irreversible(b);
                                 });

   }

   /**
    *  Plugins / observers listening to signals emited (such as accepted_transaction) might trigger
    *  errors and throw exceptions. Unless those exceptions are caught it could impact consensus and/or
    *  cause a node to fork.
    *
    *  If it is ever desirable to let a signal handler bubble an exception out of this method
    *  a full audit of its uses needs to be undertaken.
    *
    */
   template<typename Signal, typename Arg>
   void emit( const Signal& s, Arg&& a ) {
      try {
        s(std::forward<Arg>(a));
      } catch (boost::interprocess::bad_alloc& e) {
         wlog( "bad alloc" );
         throw e;
      } catch ( fc::exception& e ) {
         wlog( "${details}", ("details", e.to_detail_string()) );
      } catch ( ... ) {
         wlog( "signal handler threw exception" );
      }
   }

   void on_irreversible( const block_state_ptr& s ) {
      if( !blog.head() )
         blog.read_head();

      const auto& log_head = blog.head();
      FC_ASSERT( log_head );
      auto lh_block_num = log_head->block_num();

      emit( self.irreversible_block, s );
      db.commit( s->block_num );

      if( s->block_num <= lh_block_num ) {
//         edump((s->block_num)("double call to on_irr"));
//         edump((s->block_num)(s->block->previous)(log_head->id()));
         return;
      }

      FC_ASSERT( s->block_num - 1  == lh_block_num, "unlinkable block", ("s->block_num",s->block_num)("lh_block_num", lh_block_num) );
      FC_ASSERT( s->block->previous == log_head->id(), "irreversible doesn't link to block log head" );
      blog.append(s->block);

      const auto& ubi = reversible_blocks.get_index<reversible_block_index,by_num>();
      auto objitr = ubi.begin();
      while( objitr != ubi.end() && objitr->blocknum <= s->block_num ) {
         reversible_blocks.remove( *objitr );
         objitr = ubi.begin();
      }
   }

   void init() {

      /**
      *  The fork database needs an initial block_state to be set before
      *  it can accept any new blocks. This initial block state can be found
      *  in the database (whose head block state should be irreversible) or
      *  it would be the genesis state.
      */
      if( !head ) {
         initialize_fork_db(); // set head to genesis state

         auto end = blog.read_head();
         if( end && end->block_num() > 1 ) {
            replaying = true;
            ilog( "existing block log, attempting to replay ${n} blocks", ("n",end->block_num()) );

            auto start = fc::time_point::now();
            while( auto next = blog.read_block_by_num( head->block_num + 1 ) ) {
               self.push_block( next, controller::block_status::irreversible );
               if( next->block_num() % 100 == 0 ) {
                  std::cerr << std::setw(10) << next->block_num() << " of " << end->block_num() <<"\r";
               }
            }

            int rev = 0;
            while( auto obj = reversible_blocks.find<reversible_block_object,by_num>(head->block_num+1) ) {
               ++rev;
               self.push_block( obj->get_block(), controller::block_status::validated );
            }

            std::cerr<< "\n";
            ilog( "${n} reversible blocks replayed", ("n",rev) );
            auto end = fc::time_point::now();
            ilog( "replayed ${n} blocks in seconds, ${mspb} ms/block",
                  ("n", head->block_num)("duration", (end-start).count()/1000000)
                  ("mspb", ((end-start).count()/1000.0)/head->block_num)        );
            std::cerr<< "\n";
            replaying = false;

         } else if( !end ) {
            blog.reset_to_genesis( conf.genesis, head->block );
         }
      }

      const auto& ubi = reversible_blocks.get_index<reversible_block_index,by_num>();
      auto objitr = ubi.rbegin();
      if( objitr != ubi.rend() ) {
         FC_ASSERT( objitr->blocknum == head->block_num,
                    "reversible block database is inconsistent with fork database, replay blockchain",
                    ("head",head->block_num)("unconfimed", objitr->blocknum)         );
      } else {
         auto end = blog.read_head();
         FC_ASSERT( end && end->block_num() == head->block_num,
                    "fork database exists but reversible block database does not, replay blockchain",
                    ("blog_head",end->block_num())("head",head->block_num)  );
      }

      FC_ASSERT( db.revision() >= head->block_num, "fork database is inconsistent with shared memory",
                 ("db",db.revision())("head",head->block_num) );

      if( db.revision() > head->block_num ) {
         wlog( "warning: database revision (${db}) is greater than head block number (${head}), "
               "attempting to undo pending changes",
               ("db",db.revision())("head",head->block_num) );
      }
      while( db.revision() > head->block_num ) {
         db.undo();
      }

   }

   ~controller_impl() {
      pending.reset();
      fork_db.close();

      db.flush();
      reversible_blocks.flush();
   }

   void add_indices() {
      reversible_blocks.add_index<reversible_block_index>();

      db.add_index<account_index>();
      db.add_index<account_sequence_index>();

      db.add_index<table_id_multi_index>();
      db.add_index<key_value_index>();
      db.add_index<index64_index>();
      db.add_index<index128_index>();
      db.add_index<index256_index>();
      db.add_index<index_double_index>();
      db.add_index<index_long_double_index>();

      db.add_index<global_property_multi_index>();
      db.add_index<dynamic_global_property_multi_index>();
      db.add_index<block_summary_multi_index>();
      db.add_index<transaction_multi_index>();
      db.add_index<generated_transaction_multi_index>();

      authorization.add_indices();
      resource_limits.add_indices();
   }

   void clear_all_undo() {
      // Rewind the database to the last irreversible block
      db.with_write_lock([&] {
         db.undo_all();
         /*
         FC_ASSERT(db.revision() == self.head_block_num(),
                   "Chainbase revision does not match head block num",
                   ("rev", db.revision())("head_block", self.head_block_num()));
                   */
      });
   }

   /**
    *  Sets fork database head to the genesis state.
    */
   void initialize_fork_db() {
      wlog( " Initializing new blockchain with genesis state                  " );
      producer_schedule_type initial_schedule{ 0, {{N(eosio), conf.genesis.initial_key}} };

      block_header_state genheader;
      genheader.active_schedule       = initial_schedule;
      genheader.pending_schedule      = initial_schedule;
      genheader.pending_schedule_hash = fc::sha256::hash(initial_schedule);
      genheader.header.timestamp      = conf.genesis.initial_timestamp;
      genheader.header.action_mroot   = conf.genesis.compute_chain_id();
      genheader.id                    = genheader.header.id();
      genheader.block_num             = genheader.header.block_num();

      head = std::make_shared<block_state>( genheader );
      head->block = std::make_shared<signed_block>(genheader.header);
      fork_db.set( head );
      db.set_revision( head->block_num );

      initialize_database();
   }

   void create_native_account( account_name name, const authority& owner, const authority& active, bool is_privileged = false ) {
      db.create<account_object>([&](auto& a) {
         a.name = name;
         a.creation_date = conf.genesis.initial_timestamp;
         a.privileged = is_privileged;

         if( name == config::system_account_name ) {
            a.set_abi(eosio_contract_abi(abi_def()));
         }
      });
      db.create<account_sequence_object>([&](auto & a) {
        a.name = name;
      });

      const auto& owner_permission  = authorization.create_permission(name, config::owner_name, 0,
                                                                      owner, conf.genesis.initial_timestamp );
      const auto& active_permission = authorization.create_permission(name, config::active_name, owner_permission.id,
                                                                      active, conf.genesis.initial_timestamp );

      resource_limits.initialize_account(name);

      int64_t ram_delta = config::overhead_per_account_ram_bytes;
      ram_delta += 2*config::billable_size_v<permission_object>;
      ram_delta += owner_permission.auth.get_billable_size();
      ram_delta += active_permission.auth.get_billable_size();

      resource_limits.add_pending_ram_usage(name, ram_delta);
      resource_limits.verify_account_ram_usage(name);
   }

   void initialize_database() {
      // Initialize block summary index
      for (int i = 0; i < 0x10000; i++)
         db.create<block_summary_object>([&](block_summary_object&) {});

      const auto& tapos_block_summary = db.get<block_summary_object>(1);
      db.modify( tapos_block_summary, [&]( auto& bs ) {
        bs.block_id = head->id;
      });

      conf.genesis.initial_configuration.validate();
      db.create<global_property_object>([&](auto& gpo ){
        gpo.configuration = conf.genesis.initial_configuration;
      });
      db.create<dynamic_global_property_object>([](auto&){});

      authorization.initialize_database();
      resource_limits.initialize_database();

      authority system_auth(conf.genesis.initial_key);
      create_native_account( config::system_account_name, system_auth, system_auth, true );

      auto empty_authority = authority(1, {}, {});
      auto active_producers_authority = authority(1, {}, {});
      active_producers_authority.accounts.push_back({{config::system_account_name, config::active_name}, 1});

      create_native_account( config::null_account_name, empty_authority, empty_authority );
      create_native_account( config::producers_account_name, empty_authority, active_producers_authority );
      const auto& active_permission       = authorization.get_permission({config::producers_account_name, config::active_name});
      const auto& majority_permission     = authorization.create_permission( config::producers_account_name,
                                                                             config::majority_producers_permission_name,
                                                                             active_permission.id,
                                                                             active_producers_authority,
                                                                             conf.genesis.initial_timestamp );
      const auto& minority_permission     = authorization.create_permission( config::producers_account_name,
                                                                             config::minority_producers_permission_name,
                                                                             majority_permission.id,
                                                                             active_producers_authority,
                                                                             conf.genesis.initial_timestamp );
   }



   void commit_block( bool add_to_fork_db ) {
      if( add_to_fork_db ) {
         pending->_pending_block_state->validated = true;
         auto new_bsp = fork_db.add( pending->_pending_block_state );
         emit( self.accepted_block_header, pending->_pending_block_state );
         head = fork_db.head();
         FC_ASSERT( new_bsp == head, "committed block did not become the new head in fork database" );

      }

  //    ilog((fc::json::to_pretty_string(*pending->_pending_block_state->block)));
      emit( self.accepted_block, pending->_pending_block_state );

      if( !replaying ) {
         reversible_blocks.create<reversible_block_object>( [&]( auto& ubo ) {
            ubo.blocknum = pending->_pending_block_state->block_num;
            ubo.set_block( pending->_pending_block_state->block );
         });
      }

      pending->push();
      pending.reset();

   }

   // The returned scoped_exit should not exceed the lifetime of the pending which existed when make_block_restore_point was called.
   fc::scoped_exit<std::function<void()>> make_block_restore_point() {
      auto orig_block_transactions_size = pending->_pending_block_state->block->transactions.size();
      auto orig_state_transactions_size = pending->_pending_block_state->trxs.size();
      auto orig_state_actions_size      = pending->_actions.size();

      std::function<void()> callback = [this,
                                        orig_block_transactions_size,
                                        orig_state_transactions_size,
                                        orig_state_actions_size]()
      {
         pending->_pending_block_state->block->transactions.resize(orig_block_transactions_size);
         pending->_pending_block_state->trxs.resize(orig_state_transactions_size);
         pending->_actions.resize(orig_state_actions_size);
      };

      return fc::make_scoped_exit( std::move(callback) );
   }

   transaction_trace_ptr apply_onerror( const generated_transaction_object& gto,
                                        fc::time_point deadline,
                                        fc::time_point start,
                                        uint32_t billed_cpu_time_us) {
      signed_transaction etrx;
      // Deliver onerror action containing the failed deferred transaction directly back to the sender.
      etrx.actions.emplace_back( vector<permission_level>{{gto.sender, config::active_name}},
                                 onerror( gto.sender_id, gto.packed_trx.data(), gto.packed_trx.size() ) );
      etrx.expiration = self.pending_block_time() + fc::microseconds(999'999); // Round up to avoid appearing expired
      etrx.set_reference_block( self.head_block_id() );

      transaction_context trx_context( self, etrx, etrx.id(), start );
      trx_context.deadline = deadline;
      trx_context.billed_cpu_time_us = billed_cpu_time_us;
      transaction_trace_ptr trace = trx_context.trace;
      try {
         trx_context.init_for_implicit_trx();
         trx_context.published = gto.published;
         trx_context.trace->action_traces.emplace_back();
         trx_context.dispatch_action( trx_context.trace->action_traces.back(), etrx.actions.back(), gto.sender );
         trx_context.finalize(); // Automatically rounds up network and CPU usage in trace and bills payers if successful

         auto restore = make_block_restore_point();
         trace->receipt = push_receipt( gto.trx_id, transaction_receipt::soft_fail,
                                        trx_context.billed_cpu_time_us, trace->net_usage );
         fc::move_append( pending->_actions, move(trx_context.executed) );

         emit( self.applied_transaction, trace );

         trx_context.squash();
         restore.cancel();
         return trace;
      } catch( const fc::exception& e ) {
         trace->except = e;
         trace->except_ptr = std::current_exception();
      }
      return trace;
   }

   void remove_scheduled_transaction( const generated_transaction_object& gto ) {
      resource_limits.add_pending_ram_usage(
         gto.payer,
         -(config::billable_size_v<generated_transaction_object> + gto.packed_trx.size())
      );
      // No need to verify_account_ram_usage since we are only reducing memory

      db.remove( gto );
   }

   bool failure_is_subjective( const fc::exception& e ) {
      auto code = e.code();
      return    (code == subjective_block_production_exception::code_value)
             || (code == block_net_usage_exceeded::code_value)
             || (code == block_cpu_usage_exceeded::code_value)
             || (code == deadline_exception::code_value)
             || (code == leeway_deadline_exception::code_value)
             || (code == actor_whitelist_exception::code_value)
             || (code == actor_blacklist_exception::code_value)
             || (code == contract_whitelist_exception::code_value)
             || (code == contract_blacklist_exception::code_value)
             || (code == action_blacklist_exception::code_value)
             || (code == key_blacklist_exception::code_value);
   }

   transaction_trace_ptr push_scheduled_transaction( const transaction_id_type& trxid, fc::time_point deadline, uint32_t billed_cpu_time_us ) {
      const auto& idx = db.get_index<generated_transaction_multi_index,by_trx_id>();
      auto itr = idx.find( trxid );
      FC_ASSERT( itr != idx.end(), "unknown transaction" );
      return push_scheduled_transaction( *itr, deadline, billed_cpu_time_us );
   }

   transaction_trace_ptr push_scheduled_transaction( const generated_transaction_object& gto, fc::time_point deadline, uint32_t billed_cpu_time_us )
   { try {
      auto undo_session = db.start_undo_session(true);
      fc::datastream<const char*> ds( gto.packed_trx.data(), gto.packed_trx.size() );

      auto remove_retained_state = fc::make_scoped_exit([&, this](){
         remove_scheduled_transaction(gto);
      });

      FC_ASSERT( gto.delay_until <= self.pending_block_time(), "this transaction isn't ready",
                 ("gto.delay_until",gto.delay_until)("pbt",self.pending_block_time())          );
      if( gto.expiration < self.pending_block_time() ) {
         auto trace = std::make_shared<transaction_trace>();
         trace->id = gto.trx_id;
         trace->scheduled = false;
         trace->receipt = push_receipt( gto.trx_id, transaction_receipt::expired, billed_cpu_time_us, 0 ); // expire the transaction
         undo_session.squash();
         return trace;
      }

      signed_transaction dtrx;
      fc::raw::unpack(ds,static_cast<transaction&>(dtrx) );

      auto reset_in_trx_requiring_checks = fc::make_scoped_exit([old_value=in_trx_requiring_checks,this](){
         in_trx_requiring_checks = old_value;
      });
      in_trx_requiring_checks = true;

      transaction_context trx_context( self, dtrx, gto.trx_id );
      trx_context.deadline = deadline;
      trx_context.billed_cpu_time_us = billed_cpu_time_us;
      transaction_trace_ptr trace = trx_context.trace;
      flat_set<account_name>  bill_to_accounts;
      try {
         trx_context.init_for_deferred_trx( gto.published );
         bill_to_accounts = trx_context.bill_to_accounts;
         trx_context.exec();
         trx_context.finalize(); // Automatically rounds up network and CPU usage in trace and bills payers if successful

         auto restore = make_block_restore_point();

         trace->receipt = push_receipt( gto.trx_id,
                                        transaction_receipt::executed,
                                        trx_context.billed_cpu_time_us,
                                        trace->net_usage );

         fc::move_append( pending->_actions, move(trx_context.executed) );

         emit( self.applied_transaction, trace );

         trx_context.squash();
         undo_session.squash();
         restore.cancel();
         return trace;
      } catch( const fc::exception& e ) {
         trace->except = e;
         trace->except_ptr = std::current_exception();
         trace->elapsed = fc::time_point::now() - trx_context.start;
      }
      trx_context.undo_session.undo();

      // Only soft or hard failure logic below:

      if( gto.sender != account_name() && !failure_is_subjective(*trace->except)) {
         // Attempt error handling for the generated transaction.
         dlog("${detail}", ("detail", trace->except->to_detail_string()));
         auto error_trace = apply_onerror( gto, deadline, trx_context.start, trx_context.billed_cpu_time_us );
         error_trace->failed_dtrx_trace = trace;
         trace = error_trace;
         if( !trace->except_ptr ) {
            undo_session.squash();
            return trace;
         }
      }

      // Only hard failure OR subjective failure logic below:

      trace->elapsed = fc::time_point::now() - trx_context.start;

      resource_limits.add_transaction_usage( bill_to_accounts, trx_context.billed_cpu_time_us, 0,
                                             block_timestamp_type(self.pending_block_time()).slot ); // Should never fail

      if (failure_is_subjective(*trace->except)) {
         // this is a subjective failure, don't remove the retained state so it can be
         // retried at a later time and don't include any artifact of the transaction in the pending block
         remove_retained_state.cancel();
      } else {
         trace->receipt = push_receipt(gto.trx_id, transaction_receipt::hard_fail, trx_context.billed_cpu_time_us, 0);
         emit( self.applied_transaction, trace );
         undo_session.squash();
      }

      return trace;
   } FC_CAPTURE_AND_RETHROW() } /// push_scheduled_transaction


   /**
    *  Adds the transaction receipt to the pending block and returns it.
    */
   template<typename T>
   const transaction_receipt& push_receipt( const T& trx, transaction_receipt_header::status_enum status,
                                            uint64_t cpu_usage_us, uint64_t net_usage ) {
      uint64_t net_usage_words = net_usage / 8;
      FC_ASSERT( net_usage_words*8 == net_usage, "net_usage is not divisible by 8" );
      pending->_pending_block_state->block->transactions.emplace_back( trx );
      transaction_receipt& r = pending->_pending_block_state->block->transactions.back();
      r.cpu_usage_us         = cpu_usage_us;
      r.net_usage_words      = net_usage_words;
      r.status               = status;
      return r;
   }

   /**
    *  This is the entry point for new transactions to the block state. It will check authorization and
    *  determine whether to execute it now or to delay it. Lastly it inserts a transaction receipt into
    *  the pending block.
    */
   transaction_trace_ptr push_transaction( const transaction_metadata_ptr& trx,
                                           fc::time_point deadline,
                                           bool implicit,
                                           uint32_t billed_cpu_time_us  )
   {
      FC_ASSERT(deadline != fc::time_point(), "deadline cannot be uninitialized");

      transaction_trace_ptr trace;
      try {
         transaction_context trx_context(self, trx->trx, trx->id);
         trx_context.deadline = deadline;
         trx_context.billed_cpu_time_us = billed_cpu_time_us;
         trace = trx_context.trace;
         try {
            if( implicit ) {
               trx_context.init_for_implicit_trx();
               trx_context.can_subjectively_fail = false;
            } else {
               trx_context.init_for_input_trx( trx->packed_trx.get_unprunable_size(),
                                               trx->packed_trx.get_prunable_size(),
                                               trx->trx.signatures.size() );
            }

            if( trx_context.can_subjectively_fail && pending->_block_status == controller::block_status::incomplete ) {
               check_actor_list( trx_context.bill_to_accounts ); // Assumes bill_to_accounts is the set of actors authorizing the transaction
            }


            trx_context.delay = fc::seconds(trx->trx.delay_sec);

            if( !self.skip_auth_check() && !implicit ) {
               authorization.check_authorization(
                       trx->trx.actions,
                       trx->recover_keys( chain_id ),
                       {},
                       trx_context.delay,
                       [](){}
                       /*std::bind(&transaction_context::add_cpu_usage_and_check_time, &trx_context,
                                 std::placeholders::_1)*/,
                       false
               );
            }

            trx_context.exec();
            trx_context.finalize(); // Automatically rounds up network and CPU usage in trace and bills payers if successful

            auto restore = make_block_restore_point();

            if (!implicit) {
               transaction_receipt::status_enum s = (trx_context.delay == fc::seconds(0))
                                                    ? transaction_receipt::executed
                                                    : transaction_receipt::delayed;
               trace->receipt = push_receipt(trx->packed_trx, s, trx_context.billed_cpu_time_us, trace->net_usage);
               pending->_pending_block_state->trxs.emplace_back(trx);
            } else {
               transaction_receipt_header r;
               r.status = transaction_receipt::executed;
               r.cpu_usage_us = trx_context.billed_cpu_time_us;
               r.net_usage_words = trace->net_usage / 8;
               trace->receipt = r;
            }

            fc::move_append(pending->_actions, move(trx_context.executed));

            // call the accept signal but only once for this transaction
            if (!trx->accepted) {
               emit( self.accepted_transaction, trx);
               trx->accepted = true;
            }

            emit(self.applied_transaction, trace);


            if ( read_mode != db_read_mode::SPECULATIVE && pending->_block_status == controller::block_status::incomplete ) {
               //this may happen automatically in destructor, but I prefere make it more explicit
               trx_context.undo();
            } else {
               restore.cancel();
               trx_context.squash();
            }

            if (!implicit) {
               unapplied_transactions.erase( trx->signed_id );
            }
            return trace;
         } catch (const fc::exception& e) {
            trace->except = e;
            trace->except_ptr = std::current_exception();
         }

         if (!failure_is_subjective(*trace->except)) {
            unapplied_transactions.erase( trx->signed_id );
         }

         return trace;
      } FC_CAPTURE_AND_RETHROW((trace))
   } /// push_transaction


   void start_block( block_timestamp_type when, uint16_t confirm_block_count, controller::block_status s ) {
      FC_ASSERT( !pending );

      FC_ASSERT( db.revision() == head->block_num, "",
                ("db.revision()", db.revision())("controller_head_block", head->block_num)("fork_db_head_block", fork_db.head()->block_num) );

      auto guard_pending = fc::make_scoped_exit([this](){
         pending.reset();
      });

      pending = db.start_undo_session(true);

      pending->_block_status = s;

      pending->_pending_block_state = std::make_shared<block_state>( *head, when ); // promotes pending schedule (if any) to active
      pending->_pending_block_state->in_current_chain = true;

      pending->_pending_block_state->set_confirmed(confirm_block_count);

      auto was_pending_promoted = pending->_pending_block_state->maybe_promote_pending();

      //modify state in speculative block only if we are speculative reads mode (other wise we need clean state for head or irreversible reads)
      if ( read_mode == db_read_mode::SPECULATIVE || pending->_block_status != controller::block_status::incomplete ) {

         const auto& gpo = db.get<global_property_object>();
         if( gpo.proposed_schedule_block_num.valid() && // if there is a proposed schedule that was proposed in a block ...
             ( *gpo.proposed_schedule_block_num <= pending->_pending_block_state->dpos_irreversible_blocknum ) && // ... that has now become irreversible ...
             pending->_pending_block_state->pending_schedule.producers.size() == 0 && // ... and there is room for a new pending schedule ...
             !was_pending_promoted // ... and not just because it was promoted to active at the start of this block, then:
         )
            {
               // Promote proposed schedule to pending schedule.
               if( !replaying ) {
                  ilog( "promoting proposed schedule (set in block ${proposed_num}) to pending; current block: ${n} lib: ${lib} schedule: ${schedule} ",
                        ("proposed_num", *gpo.proposed_schedule_block_num)("n", pending->_pending_block_state->block_num)
                        ("lib", pending->_pending_block_state->dpos_irreversible_blocknum)
                        ("schedule", static_cast<producer_schedule_type>(gpo.proposed_schedule) ) );
               }
               pending->_pending_block_state->set_new_producers( gpo.proposed_schedule );
               db.modify( gpo, [&]( auto& gp ) {
                     gp.proposed_schedule_block_num = optional<block_num_type>();
                     gp.proposed_schedule.clear();
                  });
            }

         try {
            auto onbtrx = std::make_shared<transaction_metadata>( get_on_block_transaction() );
            push_transaction( onbtrx, fc::time_point::maximum(), true, self.get_global_properties().configuration.min_transaction_cpu_usage );
         } catch( const boost::interprocess::bad_alloc& e  ) {
            elog( "on block transaction failed due to a bad allocation" );
            throw;
         } catch( const fc::exception& e ) {
            wlog( "on block transaction failed, but shouldn't impact block generation, system contract needs update" );
            edump((e.to_detail_string()));
         } catch( ... ) {
            wlog( "on block transaction failed, but shouldn't impact block generation, system contract needs update" );
         }

<<<<<<< HEAD
         clear_expired_input_transactions();
         update_producers_authority();
=======
      try {
         auto onbtrx = std::make_shared<transaction_metadata>( get_on_block_transaction() );
         auto reset_in_trx_requiring_checks = fc::make_scoped_exit([old_value=in_trx_requiring_checks,this](){
            in_trx_requiring_checks = old_value;
         });
         in_trx_requiring_checks = true;
         push_transaction( onbtrx, fc::time_point::maximum(), true, self.get_global_properties().configuration.min_transaction_cpu_usage );
      } catch( const boost::interprocess::bad_alloc& e  ) {
         elog( "on block transaction failed due to a bad allocation" );
         throw;
      } catch( const fc::exception& e ) {
         wlog( "on block transaction failed, but shouldn't impact block generation, system contract needs update" );
         edump((e.to_detail_string()));
      } catch( ... ) {
         wlog( "on block transaction failed, but shouldn't impact block generation, system contract needs update" );
>>>>>>> 3d31088d
      }

      guard_pending.cancel();
   } // start_block



   void sign_block( const std::function<signature_type( const digest_type& )>& signer_callback, bool trust  ) {
      auto p = pending->_pending_block_state;

      p->sign( signer_callback, false); //trust );

      static_cast<signed_block_header&>(*p->block) = p->header;
   } /// sign_block

   void apply_block( const signed_block_ptr& b, controller::block_status s ) { try {
      try {
         FC_ASSERT( b->block_extensions.size() == 0, "no supported extensions" );
         start_block( b->timestamp, b->confirmed, s );

         transaction_trace_ptr trace;

         for( const auto& receipt : b->transactions ) {
            auto num_pending_receipts = pending->_pending_block_state->block->transactions.size();
            if( receipt.trx.contains<packed_transaction>() ) {
               auto& pt = receipt.trx.get<packed_transaction>();
               auto mtrx = std::make_shared<transaction_metadata>(pt);
               trace = push_transaction( mtrx, fc::time_point::maximum(), false, receipt.cpu_usage_us );
            } else if( receipt.trx.contains<transaction_id_type>() ) {
               trace = push_scheduled_transaction( receipt.trx.get<transaction_id_type>(), fc::time_point::maximum(), receipt.cpu_usage_us );
            } else {
               EOS_ASSERT( false, block_validate_exception, "encountered unexpected receipt type" );
            }

            bool transaction_failed =  trace && trace->except;
            bool transaction_can_fail = receipt.status == transaction_receipt_header::hard_fail && receipt.trx.contains<transaction_id_type>();
            if( transaction_failed && !transaction_can_fail) {
               edump((*trace));
               throw *trace->except;
            }

            EOS_ASSERT( pending->_pending_block_state->block->transactions.size() > 0,
                        block_validate_exception, "expected a receipt",
                        ("block", *b)("expected_receipt", receipt)
                      );
            EOS_ASSERT( pending->_pending_block_state->block->transactions.size() == num_pending_receipts + 1,
                        block_validate_exception, "expected receipt was not added",
                        ("block", *b)("expected_receipt", receipt)
                      );
            const transaction_receipt_header& r = pending->_pending_block_state->block->transactions.back();
            EOS_ASSERT( r == static_cast<const transaction_receipt_header&>(receipt),
                        block_validate_exception, "receipt does not match",
                        ("producer_receipt", receipt)("validator_receipt", pending->_pending_block_state->block->transactions.back()) );
         }

         finalize_block();
         sign_block( [&]( const auto& ){ return b->producer_signature; }, false ); //trust );

         // this is implied by the signature passing
         //FC_ASSERT( b->id() == pending->_pending_block_state->block->id(),
         //           "applying block didn't produce expected block id" );

         commit_block(false);
         return;
      } catch ( const fc::exception& e ) {
         edump((e.to_detail_string()));
         abort_block();
         throw;
      }
   } FC_CAPTURE_AND_RETHROW() } /// apply_block


   void push_block( const signed_block_ptr& b, controller::block_status s ) {
    //  idump((fc::json::to_pretty_string(*b)));
      FC_ASSERT(!pending, "it is not valid to push a block when there is a pending block");
      try {
         FC_ASSERT( b );
         FC_ASSERT( s != controller::block_status::incomplete, "invalid block status for a completed block" );
         bool trust = !conf.force_all_checks && (s == controller::block_status::irreversible || s == controller::block_status::validated);
         auto new_header_state = fork_db.add( b, trust );
         emit( self.accepted_block_header, new_header_state );
         maybe_switch_forks( s );
      } FC_LOG_AND_RETHROW( )
   }

   void push_confirmation( const header_confirmation& c ) {
      FC_ASSERT(!pending, "it is not valid to push a confirmation when there is a pending block");
      fork_db.add( c );
      emit( self.accepted_confirmation, c );
      maybe_switch_forks();
   }

   void maybe_switch_forks( controller::block_status s = controller::block_status::complete ) {
      auto new_head = fork_db.head();

      if( new_head->header.previous == head->id ) {
         try {
            apply_block( new_head->block, s );
            fork_db.mark_in_current_chain( new_head, true );
            fork_db.set_validity( new_head, true );
            head = new_head;
         } catch ( const fc::exception& e ) {
            fork_db.set_validity( new_head, false ); // Removes new_head from fork_db index, so no need to mark it as not in the current chain.
            throw;
         }
      } else if( new_head->id != head->id ) {
         ilog("switching forks from ${current_head_id} (block number ${current_head_num}) to ${new_head_id} (block number ${new_head_num})",
              ("current_head_id", head->id)("current_head_num", head->block_num)("new_head_id", new_head->id)("new_head_num", new_head->block_num) );
         auto branches = fork_db.fetch_branch_from( new_head->id, head->id );

         for( auto itr = branches.second.begin(); itr != branches.second.end(); ++itr ) {
            fork_db.mark_in_current_chain( *itr , false );
            pop_block();
         }
         FC_ASSERT( self.head_block_id() == branches.second.back()->header.previous,
                    "loss of sync between fork_db and chainbase during fork switch" ); // _should_ never fail

         for( auto ritr = branches.first.rbegin(); ritr != branches.first.rend(); ++ritr) {
            optional<fc::exception> except;
            try {
               apply_block( (*ritr)->block, (*ritr)->validated ? controller::block_status::validated : controller::block_status::complete );
               head = *ritr;
               fork_db.mark_in_current_chain( *ritr, true );
               (*ritr)->validated = true;
            }
            catch (const fc::exception& e) { except = e; }
            if (except) {
               elog("exception thrown while switching forks ${e}", ("e",except->to_detail_string()));

               // ritr currently points to the block that threw
               // if we mark it invalid it will automatically remove all forks built off it.
               fork_db.set_validity( *ritr, false );

               // pop all blocks from the bad fork
               // ritr base is a forward itr to the last block successfully applied
               auto applied_itr = ritr.base();
               for( auto itr = applied_itr; itr != branches.first.end(); ++itr ) {
                  fork_db.mark_in_current_chain( *itr , false );
                  pop_block();
               }
               FC_ASSERT( self.head_block_id() == branches.second.back()->header.previous,
                          "loss of sync between fork_db and chainbase during fork switch reversal" ); // _should_ never fail

               // re-apply good blocks
               for( auto ritr = branches.second.rbegin(); ritr != branches.second.rend(); ++ritr ) {
                  apply_block( (*ritr)->block, controller::block_status::validated /* we previously validated these blocks*/ );
                  head = *ritr;
                  fork_db.mark_in_current_chain( *ritr, true );
               }
               throw *except;
            } // end if exception
         } /// end for each block in branch
         ilog("successfully switched fork to new head ${new_head_id}", ("new_head_id", new_head->id));
      }
   } /// push_block

   void abort_block() {
      if( pending ) {
         if ( read_mode == db_read_mode::SPECULATIVE ) {
            for( const auto& t : pending->_pending_block_state->trxs )
               unapplied_transactions[t->signed_id] = t;
         }
         pending.reset();
      }
   }


   bool should_enforce_runtime_limits()const {
      return false;
   }

   void set_action_merkle() {
      vector<digest_type> action_digests;
      action_digests.reserve( pending->_actions.size() );
      for( const auto& a : pending->_actions )
         action_digests.emplace_back( a.digest() );

      pending->_pending_block_state->header.action_mroot = merkle( move(action_digests) );
   }

   void set_trx_merkle() {
      vector<digest_type> trx_digests;
      const auto& trxs = pending->_pending_block_state->block->transactions;
      trx_digests.reserve( trxs.size() );
      for( const auto& a : trxs )
         trx_digests.emplace_back( a.digest() );

      pending->_pending_block_state->header.transaction_mroot = merkle( move(trx_digests) );
   }


   void finalize_block()
   {
      FC_ASSERT(pending, "it is not valid to finalize when there is no pending block");
      try {


      /*
      ilog( "finalize block ${n} (${id}) at ${t} by ${p} (${signing_key}); schedule_version: ${v} lib: ${lib} #dtrxs: ${ndtrxs} ${np}",
            ("n",pending->_pending_block_state->block_num)
            ("id",pending->_pending_block_state->header.id())
            ("t",pending->_pending_block_state->header.timestamp)
            ("p",pending->_pending_block_state->header.producer)
            ("signing_key", pending->_pending_block_state->block_signing_key)
            ("v",pending->_pending_block_state->header.schedule_version)
            ("lib",pending->_pending_block_state->dpos_irreversible_blocknum)
            ("ndtrxs",db.get_index<generated_transaction_multi_index,by_trx_id>().size())
            ("np",pending->_pending_block_state->header.new_producers)
            );
      */

      // Update resource limits:
      resource_limits.process_account_limit_updates();
      const auto& chain_config = self.get_global_properties().configuration;
      uint32_t max_virtual_mult = 1000;
      uint64_t CPU_TARGET = EOS_PERCENT(chain_config.max_block_cpu_usage, chain_config.target_block_cpu_usage_pct);
      resource_limits.set_block_parameters(
         { CPU_TARGET, chain_config.max_block_cpu_usage, config::block_cpu_usage_average_window_ms / config::block_interval_ms, max_virtual_mult, {99, 100}, {1000, 999}},
         {EOS_PERCENT(chain_config.max_block_net_usage, chain_config.target_block_net_usage_pct), chain_config.max_block_net_usage, config::block_size_average_window_ms / config::block_interval_ms, max_virtual_mult, {99, 100}, {1000, 999}}
      );
      resource_limits.process_block_usage(pending->_pending_block_state->block_num);

      set_action_merkle();
      set_trx_merkle();

      auto p = pending->_pending_block_state;
      p->id = p->header.id();

      create_block_summary(p->id);

   } FC_CAPTURE_AND_RETHROW() }

   void update_producers_authority() {
      const auto& producers = pending->_pending_block_state->active_schedule.producers;

      auto update_permission = [&]( auto& permission, auto threshold ) {
         auto auth = authority( threshold, {}, {});
         for( auto& p : producers ) {
            auth.accounts.push_back({{p.producer_name, config::active_name}, 1});
         }

         if( static_cast<authority>(permission.auth) != auth ) { // TODO: use a more efficient way to check that authority has not changed
            db.modify(permission, [&]( auto& po ) {
               po.auth = auth;
            });
         }
      };

      uint32_t num_producers = producers.size();
      auto calculate_threshold = [=]( uint32_t numerator, uint32_t denominator ) {
         return ( (num_producers * numerator) / denominator ) + 1;
      };

      update_permission( authorization.get_permission({config::producers_account_name,
                                                       config::active_name}),
                         calculate_threshold( 2, 3 ) /* more than two-thirds */                      );

      update_permission( authorization.get_permission({config::producers_account_name,
                                                       config::majority_producers_permission_name}),
                         calculate_threshold( 1, 2 ) /* more than one-half */                        );

      update_permission( authorization.get_permission({config::producers_account_name,
                                                       config::minority_producers_permission_name}),
                         calculate_threshold( 1, 3 ) /* more than one-third */                       );

      //TODO: Add tests
   }

   void create_block_summary(const block_id_type& id) {
      auto block_num = block_header::num_from_id(id);
      auto sid = block_num & 0xffff;
      db.modify( db.get<block_summary_object,by_id>(sid), [&](block_summary_object& bso ) {
          bso.block_id = id;
      });
   }


   void clear_expired_input_transactions() {
      //Look for expired transactions in the deduplication list, and remove them.
      auto& transaction_idx = db.get_mutable_index<transaction_multi_index>();
      const auto& dedupe_index = transaction_idx.indices().get<by_expiration>();
      auto now = self.pending_block_time();
      while( (!dedupe_index.empty()) && ( now > fc::time_point(dedupe_index.begin()->expiration) ) ) {
         transaction_idx.remove(*dedupe_index.begin());
      }
   }


   void check_actor_list( const flat_set<account_name>& actors )const {
      if( conf.actor_whitelist.size() > 0 ) {
         vector<account_name> excluded;
         excluded.reserve( actors.size() );
         set_difference( actors.begin(), actors.end(),
                         conf.actor_whitelist.begin(), conf.actor_whitelist.end(),
                         std::back_inserter(excluded) );
         EOS_ASSERT( excluded.size() == 0, actor_whitelist_exception,
                     "authorizing actor(s) in transaction are not on the actor whitelist: ${actors}",
                     ("actors", excluded)
                   );
      } else if( conf.actor_blacklist.size() > 0 ) {
         vector<account_name> blacklisted;
         blacklisted.reserve( actors.size() );
         set_intersection( actors.begin(), actors.end(),
                           conf.actor_blacklist.begin(), conf.actor_blacklist.end(),
                           std::back_inserter(blacklisted)
                         );
         EOS_ASSERT( blacklisted.size() == 0, actor_blacklist_exception,
                     "authorizing actor(s) in transaction are on the actor blacklist: ${actors}",
                     ("actors", blacklisted)
                   );
      }
   }

   void check_contract_list( account_name code )const {
      if( conf.contract_whitelist.size() > 0 ) {
         EOS_ASSERT( conf.contract_whitelist.find( code ) != conf.contract_whitelist.end(),
                     contract_whitelist_exception,
                     "account '${code}' is not on the contract whitelist", ("code", code)
                   );
      } else if( conf.contract_blacklist.size() > 0 ) {
         EOS_ASSERT( conf.contract_blacklist.find( code ) == conf.contract_blacklist.end(),
                     contract_blacklist_exception,
                     "account '${code}' is on the contract blacklist", ("code", code)
                   );
      }
   }

   void check_action_list( account_name code, action_name action )const {
      if( conf.action_blacklist.size() > 0 ) {
         EOS_ASSERT( conf.action_blacklist.find( std::make_pair(code, action) ) == conf.action_blacklist.end(),
                     action_blacklist_exception,
                     "action '${code}::${action}' is on the action blacklist",
                     ("code", code)("action", action)
                   );
      }
   }

   void check_key_list( const public_key_type& key )const {
      if( conf.key_blacklist.size() > 0 ) {
         EOS_ASSERT( conf.key_blacklist.find( key ) == conf.key_blacklist.end(),
                     key_blacklist_exception,
                     "public key '${key}' is on the key blacklist",
                     ("key", key)
                   );
      }
   }

   /*
   bool should_check_tapos()const { return true; }

   void validate_tapos( const transaction& trx )const {
      if( !should_check_tapos() ) return;

      const auto& tapos_block_summary = db.get<block_summary_object>((uint16_t)trx.ref_block_num);

      //Verify TaPoS block summary has correct ID prefix, and that this block's time is not past the expiration
      EOS_ASSERT(trx.verify_reference_block(tapos_block_summary.block_id), invalid_ref_block_exception,
                 "Transaction's reference block did not match. Is this transaction from a different fork?",
                 ("tapos_summary", tapos_block_summary));
   }
   */


   /**
    *  At the start of each block we notify the system contract with a transaction that passes in
    *  the block header of the prior block (which is currently our head block)
    */
   signed_transaction get_on_block_transaction()
   {
      action on_block_act;
      on_block_act.account = config::system_account_name;
      on_block_act.name = N(onblock);
      on_block_act.authorization = vector<permission_level>{{config::system_account_name, config::active_name}};
      on_block_act.data = fc::raw::pack(self.head_block_header());

      signed_transaction trx;
      trx.actions.emplace_back(std::move(on_block_act));
      trx.set_reference_block(self.head_block_id());
      trx.expiration = self.pending_block_time() + fc::microseconds(999'999); // Round up to nearest second to avoid appearing expired
      return trx;
   }

}; /// controller_impl

const resource_limits_manager&   controller::get_resource_limits_manager()const
{
   return my->resource_limits;
}
resource_limits_manager&         controller::get_mutable_resource_limits_manager()
{
   return my->resource_limits;
}

const authorization_manager&   controller::get_authorization_manager()const
{
   return my->authorization;
}
authorization_manager&         controller::get_mutable_authorization_manager()
{
   return my->authorization;
}

controller::controller( const controller::config& cfg )
:my( new controller_impl( cfg, *this ) )
{
}

controller::~controller() {
   my->abort_block();
}


void controller::startup() {

   // ilog( "${c}", ("c",fc::json::to_pretty_string(cfg)) );
   my->add_indices();

   my->head = my->fork_db.head();
   if( !my->head ) {
      elog( "No head block in fork db, perhaps we need to replay" );
   }
   my->init();
}

chainbase::database& controller::db()const { return my->db; }

fork_database& controller::fork_db()const { return my->fork_db; }


void controller::start_block( block_timestamp_type when, uint16_t confirm_block_count) {
   my->start_block(when, confirm_block_count, block_status::incomplete );
}

void controller::finalize_block() {
   my->finalize_block();
}

void controller::sign_block( const std::function<signature_type( const digest_type& )>& signer_callback ) {
   my->sign_block( signer_callback, false /* don't trust */);
}

void controller::commit_block() {
   my->commit_block(true);
}

void controller::abort_block() {
   my->abort_block();
}

void controller::push_block( const signed_block_ptr& b, block_status s ) {
   my->push_block( b, s );
}

void controller::push_confirmation( const header_confirmation& c ) {
   my->push_confirmation( c );
}

transaction_trace_ptr controller::push_transaction( const transaction_metadata_ptr& trx, fc::time_point deadline, uint32_t billed_cpu_time_us ) {
   return my->push_transaction(trx, deadline, false, billed_cpu_time_us);
}

transaction_trace_ptr controller::push_scheduled_transaction( const transaction_id_type& trxid, fc::time_point deadline, uint32_t billed_cpu_time_us )
{
   return my->push_scheduled_transaction( trxid, deadline, billed_cpu_time_us );
}

uint32_t controller::head_block_num()const {
   return my->head->block_num;
}
time_point controller::head_block_time()const {
   return my->head->header.timestamp;
}
block_id_type controller::head_block_id()const {
   return my->head->id;
}
account_name  controller::head_block_producer()const {
   return my->head->header.producer;
}
const block_header& controller::head_block_header()const {
   return my->head->header;
}
block_state_ptr controller::head_block_state()const {
   return my->head;
}

block_state_ptr controller::pending_block_state()const {
   if( my->pending ) return my->pending->_pending_block_state;
   return block_state_ptr();
}
time_point controller::pending_block_time()const {
   FC_ASSERT( my->pending, "no pending block" );
   return my->pending->_pending_block_state->header.timestamp;
}

uint32_t controller::last_irreversible_block_num() const {
   return std::max(my->head->bft_irreversible_blocknum, my->head->dpos_irreversible_blocknum);
}

block_id_type controller::last_irreversible_block_id() const {
   auto lib_num = last_irreversible_block_num();
   const auto& tapos_block_summary = db().get<block_summary_object>((uint16_t)lib_num);

   if( block_header::num_from_id(tapos_block_summary.block_id) == lib_num )
      return tapos_block_summary.block_id;

   return fetch_block_by_number(lib_num)->id();

}

const dynamic_global_property_object& controller::get_dynamic_global_properties()const {
  return my->db.get<dynamic_global_property_object>();
}
const global_property_object& controller::get_global_properties()const {
  return my->db.get<global_property_object>();
}

signed_block_ptr controller::fetch_block_by_id( block_id_type id )const {
   auto state = my->fork_db.get_block(id);
   if( state ) return state->block;
   auto bptr = fetch_block_by_number( block_header::num_from_id(id) );
   if( bptr && bptr->id() == id ) return bptr;
   return signed_block_ptr();
}

signed_block_ptr controller::fetch_block_by_number( uint32_t block_num )const  { try {
   auto blk_state = my->fork_db.get_block_in_current_chain_by_num( block_num );
   if( blk_state ) {
      return blk_state->block;
   }

   return my->blog.read_block_by_num(block_num);
} FC_CAPTURE_AND_RETHROW( (block_num) ) }

block_state_ptr controller::fetch_block_state_by_id( block_id_type id )const {
   auto state = my->fork_db.get_block(id);
   return state;
}

block_state_ptr controller::fetch_block_state_by_number( uint32_t block_num )const  { try {
   auto blk_state = my->fork_db.get_block_in_current_chain_by_num( block_num );
   return blk_state;
} FC_CAPTURE_AND_RETHROW( (block_num) ) }

block_id_type controller::get_block_id_for_num( uint32_t block_num )const { try {
   auto blk_state = my->fork_db.get_block_in_current_chain_by_num( block_num );
   if( blk_state ) {
      return blk_state->id;
   }

   auto signed_blk = my->blog.read_block_by_num(block_num);

   EOS_ASSERT( BOOST_LIKELY( signed_blk != nullptr ), unknown_block_exception,
               "Could not find block: ${block}", ("block", block_num) );

   return signed_blk->id();
} FC_CAPTURE_AND_RETHROW( (block_num) ) }

void controller::pop_block() {
   my->pop_block();
}

int64_t controller::set_proposed_producers( vector<producer_key> producers ) {
   const auto& gpo = get_global_properties();
   auto cur_block_num = head_block_num() + 1;

   if( gpo.proposed_schedule_block_num.valid() ) {
      if( *gpo.proposed_schedule_block_num != cur_block_num )
         return -1; // there is already a proposed schedule set in a previous block, wait for it to become pending

      if( std::equal( producers.begin(), producers.end(),
                      gpo.proposed_schedule.producers.begin(), gpo.proposed_schedule.producers.end() ) )
         return -1; // the proposed producer schedule does not change
   }

   producer_schedule_type sch;

   decltype(sch.producers.cend()) end;
   decltype(end)                  begin;

   if( my->pending->_pending_block_state->pending_schedule.producers.size() == 0 ) {
      const auto& active_sch = my->pending->_pending_block_state->active_schedule;
      begin = active_sch.producers.begin();
      end   = active_sch.producers.end();
      sch.version = active_sch.version + 1;
   } else {
      const auto& pending_sch = my->pending->_pending_block_state->pending_schedule;
      begin = pending_sch.producers.begin();
      end   = pending_sch.producers.end();
      sch.version = pending_sch.version + 1;
   }

   if( std::equal( producers.begin(), producers.end(), begin, end ) )
      return -1; // the producer schedule would not change

   sch.producers = std::move(producers);

   int64_t version = sch.version;

   my->db.modify( gpo, [&]( auto& gp ) {
      gp.proposed_schedule_block_num = cur_block_num;
      gp.proposed_schedule = std::move(sch);
   });
   return version;
}

const producer_schedule_type&    controller::active_producers()const {
   if ( !(my->pending) )
      return  my->head->active_schedule;
   return my->pending->_pending_block_state->active_schedule;
}

const producer_schedule_type&    controller::pending_producers()const {
   if ( !(my->pending) )
      return  my->head->pending_schedule;
   return my->pending->_pending_block_state->pending_schedule;
}

optional<producer_schedule_type> controller::proposed_producers()const {
   const auto& gpo = get_global_properties();
   if( !gpo.proposed_schedule_block_num.valid() )
      return optional<producer_schedule_type>();

   return gpo.proposed_schedule;
}

bool controller::skip_auth_check()const {
   return my->replaying && !my->conf.force_all_checks && !my->in_trx_requiring_checks;
}

bool controller::contracts_console()const {
   return my->conf.contracts_console;
}

chain_id_type controller::get_chain_id()const {
   return my->chain_id;
}

db_read_mode controller::get_read_mode()const {
   return my->read_mode;
}

const apply_handler* controller::find_apply_handler( account_name receiver, account_name scope, action_name act ) const
{
   auto native_handler_scope = my->apply_handlers.find( receiver );
   if( native_handler_scope != my->apply_handlers.end() ) {
      auto handler = native_handler_scope->second.find( make_pair( scope, act ) );
      if( handler != native_handler_scope->second.end() )
         return &handler->second;
   }
   return nullptr;
}
wasm_interface& controller::get_wasm_interface() {
   return my->wasmif;
}

const account_object& controller::get_account( account_name name )const
{ try {
   return my->db.get<account_object, by_name>(name);
} FC_CAPTURE_AND_RETHROW( (name) ) }

vector<transaction_metadata_ptr> controller::get_unapplied_transactions() const {
   vector<transaction_metadata_ptr> result;
   if ( my->read_mode == db_read_mode::SPECULATIVE ) {
      result.reserve(my->unapplied_transactions.size());
      for ( const auto& entry: my->unapplied_transactions ) {
         result.emplace_back(entry.second);
      }
   } else {
      EOS_ASSERT( my->unapplied_transactions.empty(), transaction_exception, "not empty unapplied_transactions in non-speculative mode" ); //should never happen
   }
   return result;
}

void controller::drop_unapplied_transaction(const transaction_metadata_ptr& trx) {
   my->unapplied_transactions.erase(trx->signed_id);
}

vector<transaction_id_type> controller::get_scheduled_transactions() const {
   const auto& idx = db().get_index<generated_transaction_multi_index,by_delay>();

   vector<transaction_id_type> result;

   static const size_t max_reserve = 64;
   result.reserve(std::min(idx.size(), max_reserve));

   auto itr = idx.begin();
   while( itr != idx.end() && itr->delay_until <= pending_block_time() ) {
      result.emplace_back(itr->trx_id);
      ++itr;
   }
   return result;
}

void controller::check_contract_list( account_name code )const {
   my->check_contract_list( code );
}

void controller::check_action_list( account_name code, action_name action )const {
   my->check_action_list( code, action );
}

void controller::check_key_list( const public_key_type& key )const {
   my->check_key_list( key );
}

bool controller::is_producing_block()const {
   if( !my->pending ) return false;

   return (my->pending->_block_status == block_status::incomplete);
}

void controller::validate_referenced_accounts( const transaction& trx )const {
   for( const auto& a : trx.context_free_actions ) {
      auto* code = my->db.find<account_object, by_name>(a.account);
      EOS_ASSERT( code != nullptr, transaction_exception,
                  "action's code account '${account}' does not exist", ("account", a.account) );
      EOS_ASSERT( a.authorization.size() == 0, transaction_exception,
                  "context-free actions cannot have authorizations" );
   }
   bool one_auth = false;
   for( const auto& a : trx.actions ) {
      auto* code = my->db.find<account_object, by_name>(a.account);
      EOS_ASSERT( code != nullptr, transaction_exception,
                  "action's code account '${account}' does not exist", ("account", a.account) );
      for( const auto& auth : a.authorization ) {
         one_auth = true;
         auto* actor = my->db.find<account_object, by_name>(auth.actor);
         EOS_ASSERT( actor  != nullptr, transaction_exception,
                     "action's authorizing actor '${account}' does not exist", ("account", auth.actor) );
         EOS_ASSERT( my->authorization.find_permission(auth) != nullptr, transaction_exception,
                     "action's authorizations include a non-existent permission: {permission}",
                     ("permission", auth) );
      }
   }
   EOS_ASSERT( one_auth, tx_no_auths, "transaction must have at least one authorization" );
}

void controller::validate_expiration( const transaction& trx )const { try {
   const auto& chain_configuration = get_global_properties().configuration;

   EOS_ASSERT( time_point(trx.expiration) >= pending_block_time(),
               expired_tx_exception,
               "transaction has expired, "
               "expiration is ${trx.expiration} and pending block time is ${pending_block_time}",
               ("trx.expiration",trx.expiration)("pending_block_time",pending_block_time()));
   EOS_ASSERT( time_point(trx.expiration) <= pending_block_time() + fc::seconds(chain_configuration.max_transaction_lifetime),
               tx_exp_too_far_exception,
               "Transaction expiration is too far in the future relative to the reference time of ${reference_time}, "
               "expiration is ${trx.expiration} and the maximum transaction lifetime is ${max_til_exp} seconds",
               ("trx.expiration",trx.expiration)("reference_time",pending_block_time())
               ("max_til_exp",chain_configuration.max_transaction_lifetime) );
} FC_CAPTURE_AND_RETHROW((trx)) }

void controller::validate_tapos( const transaction& trx )const { try {
   const auto& tapos_block_summary = db().get<block_summary_object>((uint16_t)trx.ref_block_num);

   //Verify TaPoS block summary has correct ID prefix, and that this block's time is not past the expiration
   EOS_ASSERT(trx.verify_reference_block(tapos_block_summary.block_id), invalid_ref_block_exception,
              "Transaction's reference block did not match. Is this transaction from a different fork?",
              ("tapos_summary", tapos_block_summary));
} FC_CAPTURE_AND_RETHROW() }

bool controller::is_known_unexpired_transaction( const transaction_id_type& id) const {
   return db().find<transaction_object, by_trx_id>(id);
}


} } /// eosio::chain<|MERGE_RESOLUTION|>--- conflicted
+++ resolved
@@ -57,11 +57,8 @@
    controller::config             conf;
    chain_id_type                  chain_id;
    bool                           replaying = false;
-<<<<<<< HEAD
    db_read_mode                   read_mode = db_read_mode::SPECULATIVE;
-=======
    bool                           in_trx_requiring_checks = false; ///< if true, checks that are normally skipped on replay (e.g. auth checks) cannot be skipped
->>>>>>> 3d31088d
 
    typedef pair<scope_name,action_name>                   handler_key;
    map< account_name, map<handler_key, apply_handler> >   apply_handlers;
@@ -780,6 +777,10 @@
 
          try {
             auto onbtrx = std::make_shared<transaction_metadata>( get_on_block_transaction() );
+            auto reset_in_trx_requiring_checks = fc::make_scoped_exit([old_value=in_trx_requiring_checks,this](){
+                  in_trx_requiring_checks = old_value;
+               });
+            in_trx_requiring_checks = true;
             push_transaction( onbtrx, fc::time_point::maximum(), true, self.get_global_properties().configuration.min_transaction_cpu_usage );
          } catch( const boost::interprocess::bad_alloc& e  ) {
             elog( "on block transaction failed due to a bad allocation" );
@@ -788,29 +789,10 @@
             wlog( "on block transaction failed, but shouldn't impact block generation, system contract needs update" );
             edump((e.to_detail_string()));
          } catch( ... ) {
-            wlog( "on block transaction failed, but shouldn't impact block generation, system contract needs update" );
          }
 
-<<<<<<< HEAD
          clear_expired_input_transactions();
          update_producers_authority();
-=======
-      try {
-         auto onbtrx = std::make_shared<transaction_metadata>( get_on_block_transaction() );
-         auto reset_in_trx_requiring_checks = fc::make_scoped_exit([old_value=in_trx_requiring_checks,this](){
-            in_trx_requiring_checks = old_value;
-         });
-         in_trx_requiring_checks = true;
-         push_transaction( onbtrx, fc::time_point::maximum(), true, self.get_global_properties().configuration.min_transaction_cpu_usage );
-      } catch( const boost::interprocess::bad_alloc& e  ) {
-         elog( "on block transaction failed due to a bad allocation" );
-         throw;
-      } catch( const fc::exception& e ) {
-         wlog( "on block transaction failed, but shouldn't impact block generation, system contract needs update" );
-         edump((e.to_detail_string()));
-      } catch( ... ) {
-         wlog( "on block transaction failed, but shouldn't impact block generation, system contract needs update" );
->>>>>>> 3d31088d
       }
 
       guard_pending.cancel();
