--- conflicted
+++ resolved
@@ -47,7 +47,8 @@
       }
 
       open();
-      if (!push_genesis)
+
+      if (push_genesis)
          push_genesis_block();
    }
 
@@ -90,12 +91,10 @@
       });
    }
 
-   signed_block base_tester::push_block(signed_block&& b) { 
-      std::cout << "BLOCK# " << b.block_num() << " " << b.digest().str() << std::endl;
-      control->push_block(b);
+   signed_block base_tester::push_block(signed_block b) { 
+      control->push_block(b, 2);
       return b;
    }
-
    
    signed_block base_tester::_produce_block( fc::microseconds skip_time, uint32_t skip_flag) {
       auto head_time = control->head_block_time();
@@ -122,12 +121,8 @@
       }
    }
 
-<<<<<<< HEAD
-   
-  void base_tester::set_tapos( signed_transaction& trx, uint32_t expiration ) const {
-=======
-  void base_tester::set_transaction_headers(signed_transaction& trx, uint32_t expiration, uint32_t extra_cf_cpu_usage) const {
->>>>>>> 309cde18
+   
+  void base_tester::set_transaction_headers( signed_transaction& trx, uint32_t expiration, uint32_t extra_cf_cpu_usage ) const {
      trx.expiration = control->head_block_time() + fc::seconds(expiration);
      trx.set_reference_block( control->head_block_id() );
 
@@ -605,6 +600,7 @@
    void base_tester::push_genesis_block() {
       set_code(config::system_account_name, eosio_bios_wast);
       set_abi(config::system_account_name, eosio_bios_abi);
+      //produce_block();
    }
 
    producer_schedule_type base_tester::set_producers(const vector<account_name>& producer_names, const uint32_t version) {
