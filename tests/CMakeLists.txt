#file(GLOB COMMON_SOURCES "common/*.cpp")

find_package( Gperftools QUIET )
if( GPERFTOOLS_FOUND )
    message( STATUS "Found gperftools; compiling tests with TCMalloc")
    list( APPEND PLATFORM_SPECIFIC_LIBS tcmalloc )
endif()

find_package(LLVM 4.0 REQUIRED CONFIG)

link_directories(${LLVM_LIBRARY_DIR})

set( CMAKE_CXX_STANDARD 14 )

#include_directories("${CMAKE_BINARY_DIR}/tests/api_tests")
include_directories("${CMAKE_BINARY_DIR}/contracts")
include_directories("${CMAKE_SOURCE_DIR}/contracts")


#file(GLOB UNIT_TESTS "tests/*.cpp")
#if(WASM_TOOLCHAIN)
#  add_subdirectory(tests/contracts/rate_limit_auth)
#  file(GLOB WASM_UNIT_TESTS "tests/wasm_tests/*.cpp")
#  list(APPEND UNIT_TESTS ${WASM_UNIT_TESTS})
#endif()
#add_executable( chain_test ${UNIT_TESTS} ${COMMON_SOURCES} )
#target_link_libraries( chain_test eos_native_contract eosio_chain chainbase eos_utilities eos_egenesis_none wallet_plugin chain_plugin producer_plugin fc ${PLATFORM_SPECIFIC_LIBS} )
#if(WASM_TOOLCHAIN)
#  target_include_directories( chain_test PUBLIC ${CMAKE_BINARY_DIR}/contracts ${CMAKE_CURRENT_BINARY_DIR}/tests/contracts )
#  add_dependencies(chain_test rate_limit_auth)
#endif()


<<<<<<< HEAD
#file(GLOB UNIT_TESTS "chain_tests/*.cpp")
file(GLOB API_TESTS "api_tests/api_tests.cpp")
#add_custom_target(api_tests SOURCES "api_tests/api_tests.cpp")
=======

file(GLOB UNIT_TESTS "chain_tests/*.cpp" "tests/abi_tests.cpp" "tests/database_tests.cpp")
>>>>>>> a8c6a935
if(WASM_TOOLCHAIN)
    file(GLOB WASM_UNIT_TESTS "wasm_tests/*.cpp")
endif()

<<<<<<< HEAD
#add_executable( unit_tests ${API_TESTS} ${UNIT_TESTS} ${WASM_TESTS} ${WASM_UNIT_TESTS} common/main.cpp )
add_executable( unit_tests ${API_TESTS} ${UNIT_TESTS} common/main.cpp )
target_link_libraries( unit_tests eosio_testing eosio_chain chainbase eos_utilities eos_egenesis_none chain_plugin fc ${PLATFORM_SPECIFIC_LIBS} )

if(WASM_TOOLCHAIN)
  target_include_directories( unit_tests PUBLIC ${CMAKE_BINARY_DIR}/contracts ${CMAKE_CURRENT_BINARY_DIR}/tests/contracts )
  add_dependencies(asserter test_api currency proxy)
=======
add_executable( chain_test ${UNIT_TESTS} ${WASM_UNIT_TESTS} common/main.cpp )
target_link_libraries( chain_test eosio_testing eosio_chain chainbase eos_utilities eos_egenesis_none chain_plugin abi_generator fc ${PLATFORM_SPECIFIC_LIBS} )

if(WASM_TOOLCHAIN)
  target_include_directories( chain_test PUBLIC ${CMAKE_BINARY_DIR}/contracts ${CMAKE_CURRENT_BINARY_DIR}/tests/contracts )
  target_include_directories( chain_test PUBLIC ${CMAKE_CURRENT_SOURCE_DIR}/wasm_tests )
  add_dependencies(chain_test asserter test_api currency proxy)
>>>>>>> a8c6a935
endif()


###########################################################################################
#
# Setup for the `api_tests`
#
###########################################################################################
add_subdirectory(api_tests)
add_dependencies(unit_tests test_api)
#"api_tests/db_test/db_test.cpp" 
#file(GLOB API_SC_TESTS #"api_tests/action_test/action_test.cpp" 
                      #"api_tests/account_test/account_test.cpp" 
                      #							  "api_tests/chain_test/chain_test.cpp" 
                       #							  "api_tests/crypto_test/crypto_test.cpp" 
                       #                       "api_tests/extended_memory_test/extended_memory_test.cpp" 
                       #							  "api_tests/fixedpoint_test/fixedpoint_test.cpp" 
                       # "api_tests/db_test/db_test.cpp" 
                       # "api_tests/memory_test/memory_test.cpp"
                       #							  "api_tests/math_test/math_test.cpp" 
                       #"api_tests/print_test/print_test.cpp" 
                       #"api_tests/real_test/real_test.cpp"
                       #"api_tests/string_test/string_test.cpp" 
                       #"api_tests/types_test/types_test.cpp")
                       #							  "api_tests/transaction_test/transaction_test.cpp")
# we need to get the `custom` target name that wasm.cmake will generate with add_wast_target
##foreach(api_sc_test_f ${API_SC_TESTS})
#	get_filename_component(_tmp ${api_sc_test_f} NAME)	
#	string(REGEX REPLACE ".cpp" "" _tmp ${_tmp})
#	add_dependencies(unit_tests "${_tmp}") # add the add_wast_target target `${_tmp}.sc`
#endforeach(api_test_f)

###########################################################################################
#
# Setup for building the entire `unit_tests` binary
#
###########################################################################################


# WASM only tests
#if(WASM_TOOLCHAIN)
#  file(GLOB SLOW_TESTS "slow_tests/*.cpp")
#  add_executable( slow_test ${SLOW_TESTS} ${COMMON_SOURCES} )
#  target_link_libraries( slow_test eos_native_contract eosio_chain chainbase eos_utilities eos_egenesis_none chain_plugin producer_plugin fc ${PLATFORM_SPECIFIC_LIBS} )
#  target_include_directories( slow_test PUBLIC ${CMAKE_BINARY_DIR}/contracts )
#  add_dependencies(slow_test currency exchange)
#  add_subdirectory(api_tests/memory_test)
#  add_subdirectory(api_tests/extended_memory_test)
#  add_subdirectory(api_tests/table_abi_test)
#  file(GLOB API_TESTS "api_tests/*.cpp")
#  add_executable( api_test ${API_TESTS} ${COMMON_SOURCES} )
#  target_link_libraries( api_test eos_native_contract eosio_chain chainbase eos_utilities eos_egenesis_none chain_plugin producer_plugin fc ${PLATFORM_SPECIFIC_LIBS} )
#  target_include_directories( api_test PUBLIC ${CMAKE_BINARY_DIR}/contracts ${CMAKE_SOURCE_DIR}/contracts ${CMAKE_CURRENT_BINARY_DIR}/api_tests )
#  add_dependencies(api_test test_api memory_test extended_memory_test table_abi_test)
#endif()
#
#configure_file(${CMAKE_CURRENT_SOURCE_DIR}/eosd_run_mongodb_test.sh ${CMAKE_CURRENT_BINARY_DIR}/eosd_run_mongodb_test.sh COPYONLY)
configure_file(${CMAKE_CURRENT_SOURCE_DIR}/p2p_tests/sync/test.sh ${CMAKE_CURRENT_BINARY_DIR}/p2p_tests/sync/test.sh COPYONLY)
configure_file(${CMAKE_CURRENT_SOURCE_DIR}/trans_sync_across_mixed_cluster_test.sh ${CMAKE_CURRENT_BINARY_DIR}/trans_sync_across_mixed_cluster_test.sh COPYONLY)
configure_file(${CMAKE_CURRENT_SOURCE_DIR}/distributed-transactions-test.py ${CMAKE_CURRENT_BINARY_DIR}/distributed-transactions-test.py COPYONLY)
configure_file(${CMAKE_CURRENT_SOURCE_DIR}/restart-scenarios-test.py ${CMAKE_CURRENT_BINARY_DIR}/restart-scenarios-test.py COPYONLY)
configure_file(${CMAKE_CURRENT_SOURCE_DIR}/testUtils.py ${CMAKE_CURRENT_BINARY_DIR}/testUtils.py COPYONLY)
configure_file(${CMAKE_CURRENT_SOURCE_DIR}/eosiod_run_test.py ${CMAKE_CURRENT_BINARY_DIR}/eosiod_run_test.py COPYONLY)

add_test(NAME eosiod_run_test COMMAND tests/eosiod_run_test.py --exit-early --dump-error-detail WORKING_DIRECTORY ${CMAKE_BINARY_DIR})
add_test(NAME p2p_sync_test COMMAND tests/p2p_tests/sync/test.sh WORKING_DIRECTORY ${CMAKE_BINARY_DIR})
add_test(NAME p2p_sync_test_p2_d10 COMMAND tests/p2p_tests/sync/test.sh -p 2 -d 10 WORKING_DIRECTORY ${CMAKE_BINARY_DIR})
if(BUILD_MONGO_DB_PLUGIN)
  add_test(NAME eosiod_run_test-mongodb COMMAND tests/eosiod_run_test.py --mongodb --exit-early --dump-error-detail WORKING_DIRECTORY ${CMAKE_BINARY_DIR})
endif()
add_test(chain_test chain_test)
add_test(NAME trans_sync_across_mixed_cluster_test COMMAND tests/trans_sync_across_mixed_cluster_test.sh -p 1 -n 2 WORKING_DIRECTORY ${CMAKE_BINARY_DIR})
add_test(NAME distributed-transactions-test COMMAND tests/distributed-transactions-test.py -p 1 -n 4 WORKING_DIRECTORY ${CMAKE_BINARY_DIR})
add_test(NAME restart-scenarios-test_resync COMMAND tests/restart-scenarios-test.py -c resync -p3 --dumpErrorDetails WORKING_DIRECTORY ${CMAKE_BINARY_DIR})
add_test(NAME restart-scenarios-test_replay COMMAND tests/restart-scenarios-test.py -c replay -p3 --dumpErrorDetails WORKING_DIRECTORY ${CMAKE_BINARY_DIR})
<|MERGE_RESOLUTION|>--- conflicted
+++ resolved
@@ -16,42 +16,11 @@
 include_directories("${CMAKE_BINARY_DIR}/contracts")
 include_directories("${CMAKE_SOURCE_DIR}/contracts")
 
-
-#file(GLOB UNIT_TESTS "tests/*.cpp")
-#if(WASM_TOOLCHAIN)
-#  add_subdirectory(tests/contracts/rate_limit_auth)
-#  file(GLOB WASM_UNIT_TESTS "tests/wasm_tests/*.cpp")
-#  list(APPEND UNIT_TESTS ${WASM_UNIT_TESTS})
-#endif()
-#add_executable( chain_test ${UNIT_TESTS} ${COMMON_SOURCES} )
-#target_link_libraries( chain_test eos_native_contract eosio_chain chainbase eos_utilities eos_egenesis_none wallet_plugin chain_plugin producer_plugin fc ${PLATFORM_SPECIFIC_LIBS} )
-#if(WASM_TOOLCHAIN)
-#  target_include_directories( chain_test PUBLIC ${CMAKE_BINARY_DIR}/contracts ${CMAKE_CURRENT_BINARY_DIR}/tests/contracts )
-#  add_dependencies(chain_test rate_limit_auth)
-#endif()
-
-
-<<<<<<< HEAD
-#file(GLOB UNIT_TESTS "chain_tests/*.cpp")
-file(GLOB API_TESTS "api_tests/api_tests.cpp")
-#add_custom_target(api_tests SOURCES "api_tests/api_tests.cpp")
-=======
-
-file(GLOB UNIT_TESTS "chain_tests/*.cpp" "tests/abi_tests.cpp" "tests/database_tests.cpp")
->>>>>>> a8c6a935
+file(GLOB UNIT_TESTS "chain_tests/*.cpp" "api_tests/*.cpp" "tests/abi_tests.cpp" "tests/database_tests.cpp")
 if(WASM_TOOLCHAIN)
     file(GLOB WASM_UNIT_TESTS "wasm_tests/*.cpp")
 endif()
 
-<<<<<<< HEAD
-#add_executable( unit_tests ${API_TESTS} ${UNIT_TESTS} ${WASM_TESTS} ${WASM_UNIT_TESTS} common/main.cpp )
-add_executable( unit_tests ${API_TESTS} ${UNIT_TESTS} common/main.cpp )
-target_link_libraries( unit_tests eosio_testing eosio_chain chainbase eos_utilities eos_egenesis_none chain_plugin fc ${PLATFORM_SPECIFIC_LIBS} )
-
-if(WASM_TOOLCHAIN)
-  target_include_directories( unit_tests PUBLIC ${CMAKE_BINARY_DIR}/contracts ${CMAKE_CURRENT_BINARY_DIR}/tests/contracts )
-  add_dependencies(asserter test_api currency proxy)
-=======
 add_executable( chain_test ${UNIT_TESTS} ${WASM_UNIT_TESTS} common/main.cpp )
 target_link_libraries( chain_test eosio_testing eosio_chain chainbase eos_utilities eos_egenesis_none chain_plugin abi_generator fc ${PLATFORM_SPECIFIC_LIBS} )
 
@@ -59,44 +28,7 @@
   target_include_directories( chain_test PUBLIC ${CMAKE_BINARY_DIR}/contracts ${CMAKE_CURRENT_BINARY_DIR}/tests/contracts )
   target_include_directories( chain_test PUBLIC ${CMAKE_CURRENT_SOURCE_DIR}/wasm_tests )
   add_dependencies(chain_test asserter test_api currency proxy)
->>>>>>> a8c6a935
 endif()
-
-
-###########################################################################################
-#
-# Setup for the `api_tests`
-#
-###########################################################################################
-add_subdirectory(api_tests)
-add_dependencies(unit_tests test_api)
-#"api_tests/db_test/db_test.cpp" 
-#file(GLOB API_SC_TESTS #"api_tests/action_test/action_test.cpp" 
-                      #"api_tests/account_test/account_test.cpp" 
-                      #							  "api_tests/chain_test/chain_test.cpp" 
-                       #							  "api_tests/crypto_test/crypto_test.cpp" 
-                       #                       "api_tests/extended_memory_test/extended_memory_test.cpp" 
-                       #							  "api_tests/fixedpoint_test/fixedpoint_test.cpp" 
-                       # "api_tests/db_test/db_test.cpp" 
-                       # "api_tests/memory_test/memory_test.cpp"
-                       #							  "api_tests/math_test/math_test.cpp" 
-                       #"api_tests/print_test/print_test.cpp" 
-                       #"api_tests/real_test/real_test.cpp"
-                       #"api_tests/string_test/string_test.cpp" 
-                       #"api_tests/types_test/types_test.cpp")
-                       #							  "api_tests/transaction_test/transaction_test.cpp")
-# we need to get the `custom` target name that wasm.cmake will generate with add_wast_target
-##foreach(api_sc_test_f ${API_SC_TESTS})
-#	get_filename_component(_tmp ${api_sc_test_f} NAME)	
-#	string(REGEX REPLACE ".cpp" "" _tmp ${_tmp})
-#	add_dependencies(unit_tests "${_tmp}") # add the add_wast_target target `${_tmp}.sc`
-#endforeach(api_test_f)
-
-###########################################################################################
-#
-# Setup for building the entire `unit_tests` binary
-#
-###########################################################################################
 
 
 # WASM only tests
