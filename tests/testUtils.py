--- conflicted
+++ resolved
@@ -1769,12 +1769,7 @@
         nodes=[]
 
         pgrepOpts="-fl"
-<<<<<<< HEAD
-        if platform.linux_distribution()[0] == "Ubuntu" or platform.linux_distribution()[0] == "LinuxMint" or platform.linux_distribution()[0] == "Fedora" or platform.linux_distribution()[0] == "CentOS Linux":
-=======
-        if platform.linux_distribution()[0] == "Ubuntu" or platform.linux_distribution()[0] == "LinuxMint" or platform.linux_distribution()[0] == "Fedora" or\
-                platform.linux_distribution()[0] == "arch":
->>>>>>> acc8e346
+        if platform.linux_distribution()[0] in ["Ubuntu", "LinuxMint", "Fedora","CentOS Linux"]:
             pgrepOpts="-a"
 
         endTime=time.time()+timeout
