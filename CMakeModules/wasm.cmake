find_package(Wasm)

include(FindPackageHandleStandardArgs)
find_package_handle_standard_args(WASM_TOOLCHAIN DEFAULT_MSG WASM_FOUND)

if (NOT WASM_TOOLCHAIN_FOUND)
    return()
endif()

macro(compile_wast)
  #read arguments include ones that we don't since arguments get forwared "as is" and we don't want to threat unknown argument names as values
  cmake_parse_arguments(ARG "NOWARNINGS" "TARGET;DESTINATION_FOLDER" "SOURCE_FILES;INCLUDE_FOLDERS;SYSTEM_INCLUDE_FOLDERS;LIBRARIES" ${ARGN})
  set(target ${ARG_TARGET})

  # NOTE: Setting SOURCE_FILE and looping over it to avoid cmake issue with compilation ${target}.bc's rule colliding with
  # linking ${target}.bc's rule
  if ("${ARG_SOURCE_FILES}" STREQUAL "")
    set(SOURCE_FILES ${target}.cpp)
  else()
    set(SOURCE_FILES ${ARG_SOURCE_FILES})
  endif()
  set(outfiles "")
  foreach(srcfile ${SOURCE_FILES})
    
    get_filename_component(outfile ${srcfile} NAME)
    get_filename_component(extension ${srcfile} EXT)
    get_filename_component(infile ${srcfile} ABSOLUTE)

    # -ffreestanding
    #   Assert that compilation targets a freestanding environment.
    #   This implies -fno-builtin. A freestanding environment is one in which the standard library may not exist, and program startup may not necessarily be at main.
    #   The most obvious example is an OS kernel.

    # -nostdlib
    #   Do not use the standard system startup files or libraries when linking.
    #   No startup files and only the libraries you specify are passed to the linker, and options specifying linkage of the system libraries, such as -static-libgcc or -shared-libgcc, are ignored.
    #   The compiler may generate calls to memcmp, memset, memcpy and memmove.
    #   These entries are usually resolved by entries in libc. These entry points should be supplied through some other mechanism when this option is specified.

    # -fno-threadsafe-statics
    #   Do not emit the extra code to use the routines specified in the C++ ABI for thread-safe initialization of local statics.
    #   You can use this option to reduce code size slightly in code that doesn’t need to be thread-safe.

    # -fno-rtti
    #   Disable generation of information about every class with virtual functions for use by the C++ run-time type identification features (dynamic_cast and typeid).

    # -fno-exceptions
    #   Disable the generation of extra code needed to propagate exceptions
    if ("${extension}" STREQUAL ".c")
      set(STDFLAG -D_XOPEN_SOURCE=700)
    else()
      set(STDFLAG "--std=c++14")
    endif()

    set(WASM_COMMAND ${WASM_CLANG} -emit-llvm -O3 ${STDFLAG} --target=wasm32 -ffreestanding
              -nostdlib -nostdlibinc -fno-threadsafe-statics -fno-rtti -fno-exceptions
              -c ${infile} -o ${outfile}.bc
    )
    if (${ARG_NOWARNINGS})
      list(APPEND WASM_COMMAND -Wno-everything)
    else()
      list(APPEND WASM_COMMAND -Weverything -Wno-c++98-compat -Wno-old-style-cast -Wno-vla -Wno-vla-extension -Wno-c++98-compat-pedantic
                  -Wno-missing-prototypes -Wno-missing-variable-declarations -Wno-packed -Wno-padded -Wno-c99-extensions)
    endif()

    foreach(folder ${ARG_INCLUDE_FOLDERS})
       list(APPEND WASM_COMMAND -I ${folder})
    endforeach()

    if ("${ARG_SYSTEM_INCLUDE_FOLDERS}" STREQUAL "")
       set (ARG_SYSTEM_INCLUDE_FOLDERS ${DEFAULT_SYSTEM_INCLUDE_FOLDERS})
    endif()
    foreach(folder ${ARG_SYSTEM_INCLUDE_FOLDERS})
       list(APPEND WASM_COMMAND -isystem ${folder})
    endforeach()

    foreach(folder ${ARG_SYSTEM_INCLUDE_FOLDERS})
       list(APPEND WASM_COMMAND -isystem ${folder})
    endforeach()

    add_custom_command(OUTPUT ${outfile}.bc
      DEPENDS ${infile}
      COMMAND ${WASM_COMMAND}
      IMPLICIT_DEPENDS CXX ${infile}
      COMMENT "Building LLVM bitcode ${outfile}.bc"
      WORKING_DIRECTORY ${CMAKE_CURRENT_BINARY_DIR}
      VERBATIM
    )
    set_property(DIRECTORY APPEND PROPERTY ADDITIONAL_MAKE_CLEAN_FILES ${outfile}.bc)
    list(APPEND outfiles ${outfile}.bc)

  endforeach(srcfile)

  set_property(DIRECTORY APPEND PROPERTY ADDITIONAL_MAKE_CLEAN_FILES ${target}.bc)

endmacro(compile_wast)

macro(add_wast_library)
  cmake_parse_arguments(ARG "NOWARNINGS" "TARGET;DESTINATION_FOLDER" "SOURCE_FILES;INCLUDE_FOLDERS;SYSTEM_INCLUDE_FOLDERS" ${ARGN})
  set(target ${ARG_TARGET})
  compile_wast(${ARGV})

  get_filename_component("${ARG_TARGET}_BC_FILENAME" "${ARG_DESTINATION_FOLDER}/${ARG_TARGET}.bc" ABSOLUTE CACHE)
  add_custom_target(${target} ALL DEPENDS ${${ARG_TARGET}_BC_FILENAME})

  add_custom_command(OUTPUT ${${ARG_TARGET}_BC_FILENAME}
    DEPENDS ${outfiles}
    COMMAND ${WASM_LLVM_LINK} -o ${${ARG_TARGET}_BC_FILENAME} ${outfiles}
    COMMENT "Linking LLVM bitcode library ${target}.bc"
    WORKING_DIRECTORY ${CMAKE_CURRENT_BINARY_DIR}
    VERBATIM
  )

endmacro(add_wast_library)

macro(add_wast_executable)
  cmake_parse_arguments(ARG "NOWARNINGS" "TARGET;DESTINATION_FOLDER;MAX_MEMORY" "SOURCE_FILES;INCLUDE_FOLDERS;SYSTEM_INCLUDE_FOLDERS;LIBRARIES" ${ARGN})
  set(target ${ARG_TARGET})
  set(DESTINATION_FOLDER ${ARG_DESTINATION_FOLDER})

  compile_wast(${ARGV})

  foreach(lib ${ARG_LIBRARIES})
     list(APPEND LIBRARIES ${${lib}_BC_FILENAME})
  endforeach()
  add_custom_command(OUTPUT ${target}.bc
    DEPENDS ${outfiles} ${ARG_LIBRARIES} ${LIBRARIES}
    COMMAND ${WASM_LLVM_LINK} -only-needed -o ${target}.bc ${outfiles} ${LIBRARIES}
    COMMENT "Linking LLVM bitcode executable ${target}.bc"
    WORKING_DIRECTORY ${CMAKE_CURRENT_BINARY_DIR}
    VERBATIM
  )

  set_property(DIRECTORY APPEND PROPERTY ADDITIONAL_MAKE_CLEAN_FILES ${target}.bc)

  add_custom_command(OUTPUT ${target}.s
    DEPENDS ${target}.bc
    COMMAND ${WASM_LLC} -thread-model=single -asm-verbose=false -o ${target}.s ${target}.bc
    COMMENT "Generating textual assembly ${target}.s"
    WORKING_DIRECTORY ${CMAKE_CURRENT_BINARY_DIR}
    VERBATIM
  )
  set_property(DIRECTORY APPEND PROPERTY ADDITIONAL_MAKE_CLEAN_FILES ${target}.s)

  if(ARG_MAX_MEMORY)
    set(MAX_MEMORY_PARAM "-m" ${ARG_MAX_MEMORY})
  endif()

  add_custom_command(OUTPUT ${DESTINATION_FOLDER}/${target}.wast
    DEPENDS ${target}.s
<<<<<<< HEAD
    COMMAND "$<TARGET_FILE:s2wasm>" -o ${DESTINATION_FOLDER}/${target}.wast -s 4096 ${target}.s
=======
    COMMAND ${BINARYEN_BIN}/s2wasm -o ${DESTINATION_FOLDER}/${target}.wast -s 4096 ${MAX_MEMORY_PARAM} ${target}.s
>>>>>>> f66d188c
    COMMENT "Generating WAST ${target}.wast"
    WORKING_DIRECTORY ${CMAKE_CURRENT_BINARY_DIR}
    VERBATIM
  )
  set_property(DIRECTORY APPEND PROPERTY ADDITIONAL_MAKE_CLEAN_FILES ${target}.wast)
  STRING (REPLACE "." "_" TARGET_VARIABLE "${target}")

  add_custom_command(OUTPUT ${DESTINATION_FOLDER}/${target}.wast.hpp
    DEPENDS ${DESTINATION_FOLDER}/${target}.wast
    COMMAND echo "const char* const ${TARGET_VARIABLE}_wast = R\"=====("  > ${DESTINATION_FOLDER}/${target}.wast.hpp
    COMMAND cat ${DESTINATION_FOLDER}/${target}.wast >> ${DESTINATION_FOLDER}/${target}.wast.hpp
    COMMAND echo ")=====\";"  >> ${DESTINATION_FOLDER}/${target}.wast.hpp
    COMMENT "Generating ${target}.wast.hpp"
    VERBATIM
  )
  
  if (EXISTS ${CMAKE_CURRENT_SOURCE_DIR}/${target}.abi )
    add_custom_command(OUTPUT ${DESTINATION_FOLDER}/${target}.abi.hpp
      DEPENDS ${DESTINATION_FOLDER}/${target}.abi
      COMMAND echo "const char* const ${TARGET_VARIABLE}_abi = R\"=====("  > ${DESTINATION_FOLDER}/${target}.abi.hpp
      COMMAND cat ${DESTINATION_FOLDER}/${target}.abi >> ${DESTINATION_FOLDER}/${target}.abi.hpp
      COMMAND echo ")=====\";"  >> ${DESTINATION_FOLDER}/${target}.abi.hpp
      COMMENT "Generating ${target}.abi.hpp"
      VERBATIM
    )
    set_property(DIRECTORY APPEND PROPERTY ADDITIONAL_MAKE_CLEAN_FILES ${target}.abi.hpp)
    set(extra_target_dependency   ${DESTINATION_FOLDER}/${target}.abi.hpp)
  else()
  endif()
  
  add_custom_target(${target} ALL DEPENDS ${DESTINATION_FOLDER}/${target}.wast.hpp ${extra_target_dependency})
  
  set_property(DIRECTORY APPEND PROPERTY ADDITIONAL_MAKE_CLEAN_FILES ${DESTINATION_FOLDER}/${target}.wast.hpp)

  set_property(TARGET ${target} PROPERTY INCLUDE_DIRECTORIES ${ARG_INCLUDE_FOLDERS})

  set(extra_target_dependency)

endmacro(add_wast_executable)<|MERGE_RESOLUTION|>--- conflicted
+++ resolved
@@ -148,11 +148,7 @@
 
   add_custom_command(OUTPUT ${DESTINATION_FOLDER}/${target}.wast
     DEPENDS ${target}.s
-<<<<<<< HEAD
-    COMMAND "$<TARGET_FILE:s2wasm>" -o ${DESTINATION_FOLDER}/${target}.wast -s 4096 ${target}.s
-=======
-    COMMAND ${BINARYEN_BIN}/s2wasm -o ${DESTINATION_FOLDER}/${target}.wast -s 4096 ${MAX_MEMORY_PARAM} ${target}.s
->>>>>>> f66d188c
+    COMMAND "$<TARGET_FILE:s2wasm>" -o ${DESTINATION_FOLDER}/${target}.wast -s 4096 ${MAX_MEMORY_PARAM} ${target}.s
     COMMENT "Generating WAST ${target}.wast"
     WORKING_DIRECTORY ${CMAKE_CURRENT_BINARY_DIR}
     VERBATIM
