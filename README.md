## EOS.IO - The Most Powerful Infrastructure for Decentralized Applications

[![Build Status](https://travis-ci.org/EOSIO/eos.svg?branch=master)](https://travis-ci.org/EOSIO/eos)

Welcome to the EOS.IO source code repository!  EOS.IO software enables developers to create and deploy
high-performance, horizontally scalable, blockchain infrastructure upon which decentralized applications
can be built.

This code is currently alpha-quality and under rapid development. That said,
there is plenty early experimenters can do including, running a private multi-node test network and
develop applications (smart contracts).

# Resources
1. [EOS.IO Website](https://eos.io)
2. [Documentation](https://eosio.github.io/eos/)
3. [Blog](https://steemit.com/@eosio)
4. [Community Telegram Group](https://t.me/EOSProject)
5. [Developer Telegram Group](https://t.me/joinchat/EaEnSUPktgfoI-XPfMYtcQ)
6. [White Paper](https://github.com/EOSIO/Documentation/blob/master/TechnicalWhitePaper.md)
7. [Roadmap](https://github.com/EOSIO/Documentation/blob/master/Roadmap.md)

# Table of contents

1. [Getting Started](#gettingstarted)
2. [Setting up a build/development environment](#setup)
	1. [Automated build script](#autobuild)
	    1. [Clean install Ubuntu 16.10](#autoubuntu)
	    2. [MacOS Sierra 10.12.6](#automac)
3. [Building EOS and running a node](#runanode)
	1. [Getting the code](#getcode)
	2. [Building from source code](#build)
	3. [Creating and launching a single-node testnet](#singlenode)
4. [Example Currency Contract Walkthrough](#smartcontracts)
	1. [Example Contracts](#smartcontractexample)
	2. [Setting up a wallet and importing account key](#walletimport)
	3. [Creating accounts for your smart contracts](#createaccounts)
	4. [Upload sample contract to blockchain](#uploadsmartcontract)
	5. [Pushing a message to a sample contract](#pushamessage)
	6. [Reading Currency Contract Balance](#readingcontract)
5. [Running local testnet](#localtestnet)
6. [Doxygen documentation](#doxygen)
7. [Running EOS in Docker](#docker)
8. [Manual installation of the dependencies](#manualdep)
   1. [Clean install Ubuntu 16.10](#ubuntu)
   2. [MacOS Sierra 10.12.6](#macos)

<a name="gettingstarted"></a>
## Getting Started
The following instructions overview the process of getting the software, building it, running a simple test network that produces blocks, creating an account, and uploading a sample contract to the blockchain.

<a name="setup"></a>
## Setting up a build/development environment

<a name="autobuild"></a>
### Automated build script

For Ubuntu 16.10 and MacOS Sierra, there is an automated build script that can install all dependencies and build EOS.

It is called build.sh with the following inputs:
- architecture [ubuntu|darwin]
- optional mode [full|build]

The second optional input can be `full` or `build` where `full` implies that it installs dependencies and builds EOS. If you omit this input, then the build script will install dependencies and then builds EOS.

```bash
./build.sh <architecture> <optional mode>
```
Clone EOS repository recursively as below and run build.sh located in root `eos` folder.

<a name="autoubuntu"></a>
#### Clean install Ubuntu 16.10

```bash
git clone https://github.com/eosio/eos --recursive

cd eos
./build.sh ubuntu
```

Now you can proceed to the next step - [Creating and launching a single-node testnet](#singlenode)

<a name="automac"></a>
#### MacOS Sierra

Before running the script, make sure you have updated XCode and Homebrew:

```bash
xcode-select --install
ruby -e "$(curl -fsSL https://raw.githubusercontent.com/Homebrew/install/master/install)"
```

```bash
git clone https://github.com/eosio/eos --recursive

cd eos
./build.sh darwin
```

Now you can proceed to the next step - [Creating and launching a single-node testnet](#singlenode)

<a name="runanode"></a>
## Building EOS and running a node

<a name="getcode"></a>
### Getting the code

To download all of the code, download EOS source code and a recursion or two of submodules. The easiest way to get all of this is to do a recursive clone:

```bash
git clone https://github.com/eosio/eos --recursive
```

If a repo is cloned without the `--recursive` flag, the submodules can be retrieved after the fact by running this command from within the repo:

```bash
git submodule update --init --recursive
```

<a name="build"></a>
### Building from source code

The *WASM_LLVM_CONFIG* environment variable is used to find our recently built WASM compiler.
This is needed to compile the example contracts inside `eos/contracts` folder and their respective tests.

```bash
cd ~
git clone https://github.com/eosio/eos --recursive
mkdir -p ~/eos/build && cd ~/eos/build
cmake -DBINARYEN_BIN=~/binaryen/bin -DOPENSSL_ROOT_DIR=/usr/local/opt/openssl -DOPENSSL_LIBRARIES=/usr/local/opt/openssl/lib ..
make -j4
```

Out-of-source builds are also supported. To override clang's default choice in compiler, add these flags to the CMake command:

`-DCMAKE_CXX_COMPILER=/path/to/c++ -DCMAKE_C_COMPILER=/path/to/cc`

For a debug build, add `-DCMAKE_BUILD_TYPE=Debug`. Other common build types include `Release` and `RelWithDebInfo`.

To run the test suite after building, run the `chain_test` executable in the `tests` folder.

EOS comes with a number of programs you can find in `~/eos/build/programs`. They are listed below:

* eosiod - server-side blockchain node component
* eosioc - command line interface to interact with the blockchain
* eos-walletd - EOS wallet
* launcher - application for nodes network composing and deployment; [more on launcher](https://github.com/EOSIO/eos/blob/master/testnet.md)

<a name="singlenode"></a>
### Creating and launching a single-node testnet

After successfully building the project, the `eosiod` binary should be present in the `build/programs/eosiod` directory. Go ahead and run `eosiod` -- it will probably exit with an error, but if not, close it immediately with <kbd>Ctrl-C</kbd>. Note that `eosiod` created a directory named `data-dir` containing the default configuration (`config.ini`) and some other internals. This default data storage path can be overridden by passing `--data-dir /path/to/data` to `eosiod`.

Edit the `config.ini` file, adding the following settings to the defaults already in place:

```
# Load the testnet genesis state, which creates some initial block producers with the default key
genesis-json = /path/to/eos/source/genesis.json
 # Enable production on a stale chain, since a single-node test chain is pretty much always stale
enable-stale-production = true
# Enable block production with the testnet producers
producer-name = inita
producer-name = initb
producer-name = initc
producer-name = initd
producer-name = inite
producer-name = initf
producer-name = initg
producer-name = inith
producer-name = initi
producer-name = initj
producer-name = initk
producer-name = initl
producer-name = initm
producer-name = initn
producer-name = inito
producer-name = initp
producer-name = initq
producer-name = initr
producer-name = inits
producer-name = initt
producer-name = initu
# Load the block producer plugin, so you can produce blocks
plugin = eosio::producer_plugin
# Wallet plugin
plugin = eosio::wallet_api_plugin
# As well as API and HTTP plugins
plugin = eosio::chain_api_plugin
plugin = eosio::http_plugin
```

Now it should be possible to run `eosiod` and see it begin producing blocks.

When running `eosiod` you should get log messages similar to below. It means the blocks are successfully produced.

```
1575001ms thread-0   chain_controller.cpp:235      _push_block          ] initm #1 @2017-09-04T04:26:15  | 0 trx, 0 pending, exectime_ms=0
1575001ms thread-0   producer_plugin.cpp:207       block_production_loo ] initm generated block #1 @ 2017-09-04T04:26:15 with 0 trxs  0 pending
1578001ms thread-0   chain_controller.cpp:235      _push_block          ] initc #2 @2017-09-04T04:26:18  | 0 trx, 0 pending, exectime_ms=0
1578001ms thread-0   producer_plugin.cpp:207       block_production_loo ] initc generated block #2 @ 2017-09-04T04:26:18 with 0 trxs  0 pending
...
```

<a name="smartcontracts"></a>
## Example "Currency" Contract Walkthrough

EOS comes with example contracts that can be uploaded and run for testing purposes. Next we demonstrate how to upload and interact with the sample contract "currency".

<a name="smartcontractexample"></a>
### Example smart contracts

First, run the node

```bash
cd ~/eos/build/programs/eosiod/
./eosiod
```

<a name="walletimport"></a>
### Setting up a wallet and importing account key

As you've previously added `plugin = eosio::wallet_api_plugin` into `config.ini`, EOS wallet will be running as a part of `eosiod` process. Every contract requires an associated account, so first, create a wallet.

```bash
cd ~/eos/build/programs/eosioc/
./eosioc wallet create # Outputs a password that you need to save to be able to lock/unlock the wallet
```

For the purpose of this walkthrough, import the private key of the `inita` account, a test account included within genesis.json, so that you're able to issue API commands under authority of an existing account. The private key referenced below is found within your `config.ini` and is provided to you for testing purposes.

```bash
./eosioc wallet import 5KQwrPbwdL6PhXujxW37FSSQZ1JiwsST4cqQzDeyXtP79zkvFD3
```

<a name="createaccounts"></a>
### Creating accounts for sample "currency" contract

First, generate some public/private key pairs that will be later assigned as `owner_key` and `active_key`.

```bash
cd ~/eos/build/programs/eosioc/
./eosioc create key # owner_key
./eosioc create key # active_key
```

This will output two pairs of public and private keys

```
Private key: XXXXXXXXXXXXXXXXXXXXXXXXXXXXXXXXXXXXXXXXXXXXXXXXXXX
Public key:  XXXXXXXXXXXXXXXXXXXXXXXXXXXXXXXXXXXXXXXXXXXXXXXXXXXXX
```

**Important:**
Save the values for future reference.

Run the `create` command where `inita` is the account authorizing the creation of the `currency` account and `PUBLIC_KEY_1` and `PUBLIC_KEY_2` are the values generated by the `create key` command

```bash
./eosioc create account inita currency PUBLIC_KEY_1 PUBLIC_KEY_2
```

You should then get a JSON response back with a transaction ID confirming it was executed successfully.

Go ahead and check that the account was successfully created

```bash
./eosioc get account currency
```

If all went well, you will receive output similar to the following:

```json
{
  "account_name": "currency",
  "eos_balance": "0.0000 EOS",
  "staked_balance": "1.0000 EOS",
  "unstaking_balance": "0.0000 EOS",
  "last_unstaking_time": "2035-10-29T06:32:22",
...
```

Now import the active private key generated previously in the wallet:

```bash
./eosioc wallet import XXXXXXXXXXXXXXXXXXXXXXXXXXXXXXXXXXXXXXXXXXXXXXXXXXX
```

<a name="uploadsmartcontract"></a>
### Upload sample "currency" contract to blockchain

Before uploading a contract, verify that there is no current contract:

```bash
./eosioc get code currency
code hash: 0000000000000000000000000000000000000000000000000000000000000000
```

With an account for a contract created, upload a sample contract:

```bash
./eosioc set contract currency ../../contracts/currency/currency.wast ../../contracts/currency/currency.abi
```

As a response you should get a JSON with a `transaction_id` field. Your contract was successfully uploaded!

You can also verify that the code has been set with the following command:

```bash
./eosioc get code currency
```

It will return something like:
```bash
code hash: 9b9db1a7940503a88535517049e64467a6e8f4e9e03af15e9968ec89dd794975
```

Before using the currency contract, you must issue the currency.

```bash
./eosioc push action currency issue '{"to":"currency","quantity":"1000.0000 CUR"}' --permission currency@active
```

Next verify the currency contract has the proper initial balance:

```bash
./eosioc get table currency currency account
{
  "rows": [{
     "currency": 1381319428,
     "balance": 10000000
     }
  ],
  "more": false
}
```

<a name="pushamessage"></a>
### Transfering funds with the sample "currency" contract

Anyone can send any message to any contract at any time, but the contracts may reject messages which are not given necessary permission. Messages are not sent "from" anyone, they are sent "with permission of" one or more accounts and permission levels. The following commands show a "transfer" message being sent to the "currency" contract.

The content of the message is `'{"from":"currency","to":"inita","quantity":"20.0000 CUR","memo":"any string"}'`. In this case we are asking the currency contract to transfer funds from itself to someone else. This requires the permission of the currency contract.

```bash
<<<<<<< HEAD
./eosioc push action currency transfer '{"from":"currency","to":"inita","amount":50}' --permission currency@active
=======
./eosioc push action currency transfer '{"from":"currency","to":"inita","quantity":"20.0000 CUR","memo":"my first transfer"}' --permission currency@active
>>>>>>> 26eecaac
```

Below is a generalization that shows the `currency` account is only referenced once, to specify which contract to deliver the `transfer` message to.

```bash
<<<<<<< HEAD
./eosioc push action currency transfer '{"from":"${usera}","to":"${userb}","amount":50}' --permission ${usera}@active
=======
./eosioc push action currency transfer '{"from":"${usera}","to":"${userb}","quantity":"20.0000 CUR","memo":""}' --permission ${usera}@active
>>>>>>> 26eecaac
```

As confirmation of a successfully submitted transaction, you will receive JSON output that includes a `transaction_id` field.

<a name="readingcontract"></a>
### Reading sample "currency" contract balance

So now check the state of both of the accounts involved in the previous transaction.

```bash
./eosioc get table inita currency account
{
  "rows": [{
      "currency": 1381319428,
      "balance": 200000
       }
    ],
  "more": false
}
./eosioc get table currency currency account
{
  "rows": [{
      "currency": 1381319428,
      "balance": 9800000
    }
  ],
  "more": false
}
```

As expected, the receiving account **inita** now has a balance of **20** tokens, and the sending account now has **20** less tokens than its initial supply.

<a name="localtestnet"></a>
## Running multi-node local testnet

To run a local testnet you can use a `launcher` application provided in the `~/eos/build/programs/launcher` folder.

For testing purposes you will run two local production nodes talking to each other.

```bash
cd ~/eos/build
cp ../genesis.json ./
./programs/launcher/launcher -p2 --skip-signature
```

This command will generate two data folders for each instance of the node: `tn_data_0` and `tn_data_1`.

You should see a following response:

```bash
spawning child, programs/eosiod/eosiod --skip-transaction-signatures --data-dir tn_data_0
spawning child, programs/eosiod/eosiod --skip-transaction-signatures --data-dir tn_data_1
```

To confirm the nodes are running, run the following `eosioc` commands:
```bash
~/eos/build/programs/eosioc
./eosioc -p 8888 get info
./eosioc -p 8889 get info
```

For each command, you should get a JSON response with blockchain information.

You can read more on launcher and its settings [here](https://github.com/EOSIO/eos/blob/master/testnet.md)

<a name="publictestnet"></a>
## Running a local node connected to the public testnet

To run a local node connected to the public testnet operated by block.one, a script is provided.

```bash
cd ~/eos/build/scripts
./start_npnode.sh
```

This command will use the data folder provided for the instance called `testnet_np`.

You should see the following response:

```bash
Launched eosiod.
See testnet_np/stderr.txt for eosiod output.
Synching requires at least 8 minutes, depending on network conditions.
```

To confirm eosiod operation and synchronization:

```bash
tail -F testnet_np/stderr.txt
```

To exit tail, use Ctrl-C.  During synchronization, you will see log messages similar to:

```bash
3439731ms            chain_plugin.cpp:272          accept_block         ] Syncing Blockchain --- Got block: #200000 time: 2017-12-09T07:56:32 producer: initu
3454532ms            chain_plugin.cpp:272          accept_block         ] Syncing Blockchain --- Got block: #210000 time: 2017-12-09T13:29:52 producer: initc
```

Synchronization is complete when you see log messages similar to:

```bash
42467ms            net_plugin.cpp:1245           start_sync           ] Catching up with chain, our last req is 351734, theirs is 351962 peer ip-10-160-11-116:9876
42792ms            chain_controller.cpp:208      _push_block          ] initt #351947 @2017-12-12T22:59:44  | 0 trx, 0 pending, exectime_ms=0
42793ms            chain_controller.cpp:208      _push_block          ] inito #351948 @2017-12-12T22:59:46  | 0 trx, 0 pending, exectime_ms=0
42793ms            chain_controller.cpp:208      _push_block          ] initd #351949 @2017-12-12T22:59:48  | 0 trx, 0 pending, exectime_ms=0
```

This eosiod instance listens on 127.0.0.1:8888 for http requests, on all interfaces at port 9877
for P2P requests, and includes the wallet plugins.

<a name="doxygen"></a>
## Doxygen documentation

You can find more detailed API documentation in Doxygen reference: https://eosio.github.io/eos/

<a name="docker"></a>
## Running EOS in Docker

You can find up to date information about EOS Docker in the [Docker Readme](https://github.com/EOSIO/eos/blob/master/Docker/README.md)

<a name="manualdep"></a>
## Manual installation of the dependencies

If you prefer to manually build dependencies, follow the steps below.

This project is written primarily in C++14 and uses CMake as its build system. An up-to-date Clang and the latest version of CMake is recommended.

Dependencies:

* Clang 4.0.0
* CMake 3.5.1
* Boost 1.64
* OpenSSL
* LLVM 4.0
* [secp256k1-zkp (Cryptonomex branch)](https://github.com/cryptonomex/secp256k1-zkp.git)
* [binaryen](https://github.com/WebAssembly/binaryen.git)

<a name="ubuntu"></a>
### Clean install Ubuntu 16.10

Install the development toolkit:

```bash
sudo apt-get update
wget -O - https://apt.llvm.org/llvm-snapshot.gpg.key|sudo apt-key add -
sudo apt-get install clang-4.0 lldb-4.0 libclang-4.0-dev cmake make \
                     libbz2-dev libssl-dev libgmp3-dev \
                     autotools-dev build-essential \
                     libbz2-dev libicu-dev python-dev \
                     autoconf libtool git
```

Install Boost 1.64:

```bash
cd ~
wget -c 'https://sourceforge.net/projects/boost/files/boost/1.64.0/boost_1_64_0.tar.bz2/download' -O boost_1.64.0.tar.bz2
tar xjf boost_1.64.0.tar.bz2
cd boost_1_64_0/
echo "export BOOST_ROOT=$HOME/opt/boost_1_64_0" >> ~/.bash_profile
source ~/.bash_profile
./bootstrap.sh "--prefix=$BOOST_ROOT"
./b2 install
source ~/.bash_profile
```

Install [secp256k1-zkp (Cryptonomex branch)](https://github.com/cryptonomex/secp256k1-zkp.git):

```bash
cd ~
git clone https://github.com/cryptonomex/secp256k1-zkp.git
cd secp256k1-zkp
./autogen.sh
./configure
make
sudo make install
```

To use the WASM compiler, EOS has an external dependency on [binaryen](https://github.com/WebAssembly/binaryen.git):

```bash
cd ~
git clone https://github.com/WebAssembly/binaryen.git
cd ~/binaryen
git checkout tags/1.37.14
cmake . && make

```

Add `BINARYEN_ROOT` to your .bash_profile:

```bash
echo "export BINARYEN_ROOT=~/binaryen" >> ~/.bash_profile
source ~/.bash_profile
```

By default LLVM and clang do not include the WASM build target, so you will have to build it yourself:

```bash
mkdir  ~/wasm-compiler
cd ~/wasm-compiler
git clone --depth 1 --single-branch --branch release_40 https://github.com/llvm-mirror/llvm.git
cd llvm/tools
git clone --depth 1 --single-branch --branch release_40 https://github.com/llvm-mirror/clang.git
cd ..
mkdir build
cd build
cmake -G "Unix Makefiles" -DCMAKE_INSTALL_PREFIX=.. -DLLVM_TARGETS_TO_BUILD= -DLLVM_EXPERIMENTAL_TARGETS_TO_BUILD=WebAssembly -DCMAKE_BUILD_TYPE=Release ../
make -j4 install
```

Your environment is set up. Now you can <a href="#runanode">build EOS and run a node</a>.

<a name="macos"></a>
### MacOS Sierra 10.12.6

macOS additional Dependencies:

* Homebrew
* Newest XCode

Upgrade your XCode to the newest version:

```bash
xcode-select --install
```

Install Homebrew:

```bash
ruby -e "$(curl -fsSL https://raw.githubusercontent.com/Homebrew/install/master/install)"
```

Install the dependencies:

```bash
brew update
brew install git automake libtool boost openssl llvm@4 gmp
```

Install [secp256k1-zkp (Cryptonomex branch)](https://github.com/cryptonomex/secp256k1-zkp.git):

```bash
cd ~
git clone https://github.com/cryptonomex/secp256k1-zkp.git
cd secp256k1-zkp
./autogen.sh
./configure
make
sudo make install
```

Install [binaryen v1.37.14](https://github.com/WebAssembly/binaryen.git):

```bash
cd ~
git clone https://github.com/WebAssembly/binaryen.git
cd ~/binaryen
git checkout tags/1.37.14
cmake . && make
```

Add `BINARYEN_ROOT` to your .bash_profile:

```bash
echo "export BINARYEN_ROOT=~/binaryen" >> ~/.bash_profile
source ~/.bash_profile
```

Build LLVM and Clang for WASM:

```bash
mkdir  ~/wasm-compiler
cd ~/wasm-compiler
git clone --depth 1 --single-branch --branch release_40 https://github.com/llvm-mirror/llvm.git
cd llvm/tools
git clone --depth 1 --single-branch --branch release_40 https://github.com/llvm-mirror/clang.git
cd ..
mkdir build
cd build
cmake -G "Unix Makefiles" -DCMAKE_INSTALL_PREFIX=.. -DLLVM_TARGETS_TO_BUILD= -DLLVM_EXPERIMENTAL_TARGETS_TO_BUILD=WebAssembly -DCMAKE_BUILD_TYPE=Release ../
make -j4 install
```

Add `WASM_LLVM_CONFIG` and `LLVM_DIR` to your `.bash_profile`:

```bash
echo "export WASM_LLVM_CONFIG=~/wasm-compiler/llvm/bin/llvm-config" >> ~/.bash_profile
echo "export LLVM_DIR=/usr/local/Cellar/llvm/4.0.1/lib/cmake/llvm" >> ~/.bash_profile
source ~/.bash_profile
```<|MERGE_RESOLUTION|>--- conflicted
+++ resolved
@@ -341,21 +341,13 @@
 The content of the message is `'{"from":"currency","to":"inita","quantity":"20.0000 CUR","memo":"any string"}'`. In this case we are asking the currency contract to transfer funds from itself to someone else. This requires the permission of the currency contract.
 
 ```bash
-<<<<<<< HEAD
-./eosioc push action currency transfer '{"from":"currency","to":"inita","amount":50}' --permission currency@active
-=======
 ./eosioc push action currency transfer '{"from":"currency","to":"inita","quantity":"20.0000 CUR","memo":"my first transfer"}' --permission currency@active
->>>>>>> 26eecaac
 ```
 
 Below is a generalization that shows the `currency` account is only referenced once, to specify which contract to deliver the `transfer` message to.
 
 ```bash
-<<<<<<< HEAD
-./eosioc push action currency transfer '{"from":"${usera}","to":"${userb}","amount":50}' --permission ${usera}@active
-=======
 ./eosioc push action currency transfer '{"from":"${usera}","to":"${userb}","quantity":"20.0000 CUR","memo":""}' --permission ${usera}@active
->>>>>>> 26eecaac
 ```
 
 As confirmation of a successfully submitted transaction, you will receive JSON output that includes a `transaction_id` field.
