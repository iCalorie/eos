/**
 *  @file
 *  @copyright defined in eos/LICENSE.txt
 */
#include <eosio/producer_plugin/producer_plugin.hpp>
#include <eosio/chain/producer_object.hpp>
#include <eosio/chain/plugin_interface.hpp>

#include <fc/io/json.hpp>
#include <fc/smart_ref_impl.hpp>
#include <fc/scoped_exit.hpp>

#include <boost/asio.hpp>
#include <boost/date_time/posix_time/posix_time.hpp>

#include <iostream>
#include <algorithm>
#include <boost/range/adaptor/map.hpp>
#include <boost/function_output_iterator.hpp>

using std::string;
using std::vector;

namespace eosio {

static appbase::abstract_plugin& _producer_plugin = app().register_plugin<producer_plugin>();

using namespace eosio::chain;
using namespace eosio::chain::plugin_interface;

class producer_plugin_impl {
   public:
      producer_plugin_impl(boost::asio::io_service& io)
      :_timer(io)
      {}

      void schedule_production_loop();
      block_production_condition::block_production_condition_enum block_production_loop();
      block_production_condition::block_production_condition_enum maybe_produce_block(fc::mutable_variant_object& capture);

      boost::program_options::variables_map _options;
      bool     _production_enabled                 = false;
      uint32_t _required_producer_participation    = uint32_t(config::required_producer_participation);
      uint32_t _production_skip_flags              = 0; //eosio::chain::skip_nothing;

      std::map<chain::public_key_type, chain::private_key_type> _private_keys;
      std::set<chain::account_name>                             _producers;
      boost::asio::deadline_timer                               _timer;
      std::map<chain::account_name, uint32_t>                   _producer_watermarks;

      int32_t                                                   _max_deferred_transaction_time_ms;
      int32_t                                                   _max_pending_transaction_time_ms;

      block_production_condition::block_production_condition_enum _prev_result = block_production_condition::produced;
      uint32_t _prev_result_count = 0;

      time_point _last_signed_block_time;
      time_point _start_time = fc::time_point::now();
      uint32_t   _last_signed_block_num = 0;

      producer_plugin* _self = nullptr;

      channels::incoming_block::channel_type::handle          _incoming_block_subscription;
      channels::incoming_transaction::channel_type::handle    _incoming_transaction_subscription;

      methods::incoming_block_sync::method_type::handle       _incoming_block_sync_provider;
      methods::incoming_transaction_sync::method_type::handle _incoming_transaction_sync_provider;
      methods::start_coordinator::method_type::handle         _start_coordinator_provider;

      void startup();

      void on_block( const block_state_ptr& bsp ) {
         if( bsp->header.timestamp <= _last_signed_block_time ) return;
         if( bsp->header.timestamp <= _start_time ) return;
         if( bsp->block_num <= _last_signed_block_num ) return;

         const auto& active_producer_to_signing_key = bsp->active_schedule.producers;

         flat_set<account_name> active_producers;
         active_producers.reserve(bsp->active_schedule.producers.size());
         for (const auto& p: bsp->active_schedule.producers) {
            active_producers.insert(p.producer_name);
         }

         std::set_intersection( _producers.begin(), _producers.end(),
                                active_producers.begin(), active_producers.end(),
                                boost::make_function_output_iterator( [&]( const chain::account_name& producer )
         {
            if( producer != bsp->header.producer ) {
               auto itr = std::find_if( active_producer_to_signing_key.begin(), active_producer_to_signing_key.end(),
                                        [&](const producer_key& k){ return k.producer_name == producer; } );
               if( itr != active_producer_to_signing_key.end() ) {
                  auto private_key_itr = _private_keys.find( itr->block_signing_key );
                  if( private_key_itr != _private_keys.end() ) {
                     auto d = bsp->sig_digest();
                     auto sig = private_key_itr->second.sign( d );
                     _last_signed_block_time = bsp->header.timestamp;
                     _last_signed_block_num  = bsp->block_num;

   //                  ilog( "${n} confirmed", ("n",name(producer)) );
                     _self->confirmed_block( { bsp->id, d, producer, sig } );
                  }
               }
            }
         } ) );
      }

      void on_incoming_block(const signed_block_ptr& block) {
         chain::controller& chain = app().get_plugin<chain_plugin>().chain();
         // abort the pending block
         chain.abort_block();

         // exceptions throw out, make sure we restart our loop
         auto ensure = fc::make_scoped_exit([this](){
            // restart our production loop
            schedule_production_loop();
         });
         // push the new block
         chain.push_block(block);
      }

      transaction_trace_ptr on_incoming_transaction(const packed_transaction_ptr& trx) {
         chain::controller& chain = app().get_plugin<chain_plugin>().chain();
         return chain.sync_push(std::make_shared<transaction_metadata>(*trx), fc::time_point::now() + fc::milliseconds(_max_pending_transaction_time_ms));
      }
};

void new_chain_banner(const eosio::chain::controller& db)
{
   std::cerr << "\n"
      "*******************************\n"
      "*                             *\n"
      "*   ------ NEW CHAIN ------   *\n"
      "*   -  Welcome to EOSIO!  -   *\n"
      "*   -----------------------   *\n"
      "*                             *\n"
      "*******************************\n"
      "\n";

   if( db.head_block_state()->header.timestamp.to_time_point() < (fc::time_point::now() - fc::milliseconds(200 * config::block_interval_ms)))
   {
      std::cerr << "Your genesis seems to have an old timestamp\n"
         "Please consider using the --genesis-timestamp option to give your genesis a recent timestamp\n"
         "\n"
         ;
   }
   return;
}

producer_plugin::producer_plugin()
   : my(new producer_plugin_impl(app().get_io_service())){
      my->_self = this;
   }

producer_plugin::~producer_plugin() {}

void producer_plugin::set_program_options(
   boost::program_options::options_description& command_line_options,
   boost::program_options::options_description& config_file_options)
{
   auto default_priv_key = private_key_type::regenerate<fc::ecc::private_key_shim>(fc::sha256::hash(std::string("nathan")));
   auto private_key_default = std::make_pair(default_priv_key.get_public_key(), default_priv_key );

   boost::program_options::options_description producer_options;

   producer_options.add_options()
         ("enable-stale-production,e", boost::program_options::bool_switch()->notifier([this](bool e){my->_production_enabled = e;}), "Enable block production, even if the chain is stale.")
         ("max-pending-transaction-time", bpo::value<int32_t>()->default_value(30),
          "Limits the maximum time (in milliseconds) that is allowed a pushed transaction's code to execute before being considered invalid")
         ("max-deferred-transaction-time", bpo::value<int32_t>()->default_value(20),
          "Limits the maximum time (in milliseconds) that is allowed a to push deferred transactions at the start of a block")
         ("required-participation", boost::program_options::value<uint32_t>()
                                       ->default_value(uint32_t(config::required_producer_participation/config::percent_1))
                                       ->notifier([this](uint32_t e) {
                                          my->_required_producer_participation = std::min(e, 100u) * config::percent_1;
                                       }),
                                       "Percent of producers (0-100) that must be participating in order to produce blocks")
         ("producer-name,p", boost::program_options::value<vector<string>>()->composing()->multitoken(),
          "ID of producer controlled by this node (e.g. inita; may specify multiple times)")
         ("private-key", boost::program_options::value<vector<string>>()->composing()->multitoken()->default_value({fc::json::to_string(private_key_default)},
                                                                                                fc::json::to_string(private_key_default)),
          "Tuple of [public key, WIF private key] (may specify multiple times)")
         ;
   config_file_options.add(producer_options);
}

bool producer_plugin::is_producer_key(const chain::public_key_type& key) const
{
  auto private_key_itr = my->_private_keys.find(key);
  if(private_key_itr != my->_private_keys.end())
    return true;
  return false;
}

chain::signature_type producer_plugin::sign_compact(const chain::public_key_type& key, const fc::sha256& digest) const
{
  if(key != chain::public_key_type()) {
    auto private_key_itr = my->_private_keys.find(key);
    FC_ASSERT(private_key_itr != my->_private_keys.end(), "Local producer has no private key in config.ini corresponding to public key ${key}", ("key", key));

    return private_key_itr->second.sign(digest);
  }
  else {
    return chain::signature_type();
  }
}

template<typename T>
T dejsonify(const string& s) {
   return fc::json::from_string(s).as<T>();
}

#define LOAD_VALUE_SET(options, name, container, type) \
if( options.count(name) ) { \
   const std::vector<std::string>& ops = options[name].as<std::vector<std::string>>(); \
   std::copy(ops.begin(), ops.end(), std::inserter(container, container.end())); \
}

void producer_plugin::plugin_initialize(const boost::program_options::variables_map& options)
{ try {
   my->_options = &options;
   LOAD_VALUE_SET(options, "producer-name", my->_producers, types::account_name)

   if( options.count("private-key") )
   {
      const std::vector<std::string> key_id_to_wif_pair_strings = options["private-key"].as<std::vector<std::string>>();
      for (const std::string& key_id_to_wif_pair_string : key_id_to_wif_pair_strings)
      {
         auto key_id_to_wif_pair = dejsonify<std::pair<public_key_type, private_key_type>>(key_id_to_wif_pair_string);
         my->_private_keys[key_id_to_wif_pair.first] = key_id_to_wif_pair.second;
      }
   }

   my->_max_deferred_transaction_time_ms = options.at("max-deferred-transaction-time").as<int32_t>();
   my->_max_pending_transaction_time_ms = options.at("max-pending-transaction-time").as<int32_t>();


   my->_incoming_block_subscription = app().get_channel<channels::incoming_block>().subscribe([this](const signed_block_ptr& block){
      try {
         my->on_incoming_block(block);
      } FC_LOG_AND_DROP();
   });

   my->_incoming_transaction_subscription = app().get_channel<channels::incoming_transaction>().subscribe([this](const packed_transaction_ptr& trx){
      try {
         my->on_incoming_transaction(trx);
      } FC_LOG_AND_DROP();
   });

   static const int my_priority = 1;

   my->_incoming_block_sync_provider = app().get_method<methods::incoming_block_sync>().register_provider([this](const signed_block_ptr& block){
      my->on_incoming_block(block);
   }, my_priority);

   my->_incoming_transaction_sync_provider = app().get_method<methods::incoming_transaction_sync>().register_provider([this](const packed_transaction_ptr& trx) -> transaction_trace_ptr {
      return my->on_incoming_transaction(trx);
   }, my_priority);


   my->_start_coordinator_provider = app().get_method<methods::start_coordinator>().register_provider([this]() {
      my->startup();
   }, my_priority);


} FC_LOG_AND_RETHROW() }

void producer_plugin::plugin_startup()
{ try {
   ilog("producer plugin:  plugin_startup() begin");

   ilog("producer plugin:  plugin_startup() end");
} FC_CAPTURE_AND_RETHROW() }

void producer_plugin::plugin_shutdown() {
   try {
      my->_timer.cancel();
   } catch(fc::exception& e) {
      edump((e.to_detail_string()));
   }
}

void producer_plugin_impl::startup() {
   chain::controller& chain = app().get_plugin<chain_plugin>().chain();
   chain.accepted_block.connect( [this]( const auto& bsp ){ on_block( bsp ); } );

   if (!_producers.empty())
   {
      ilog("Launching block production for ${n} producers.", ("n", _producers.size()));
      if(_production_enabled)
      {
         if(chain.head_block_num() == 0)
            new_chain_banner(chain);
         //_production_skip_flags |= eosio::chain::skip_undo_history_check;
      }
      schedule_production_loop();
   } else
      elog("No producers configured! Please add producer IDs and private keys to configuration.");

}

void producer_plugin_impl::schedule_production_loop() {
   _timer.cancel();

   //Schedule for the next second's tick regardless of chain state
   // If we would wait less than 50ms (1/10 of block_interval), wait for the whole block interval.
   fc::time_point now = fc::time_point::now();
   int64_t time_to_next_block_time = (config::block_interval_us) - (now.time_since_epoch().count() % (config::block_interval_us) );

   if(time_to_next_block_time < config::block_interval_us/10 ) {     // we must sleep for at least 50ms
      ilog("Less than ${t}us to next block time, time_to_next_block_time ${bt}us",
           ("t", config::block_interval_us/10)("bt", time_to_next_block_time));
      time_to_next_block_time += config::block_interval_us;
   }

   fc::time_point block_time = now + fc::microseconds(time_to_next_block_time);
   static const boost::posix_time::ptime epoch(boost::gregorian::date(1970, 1, 1));
   _timer.expires_at( epoch + boost::posix_time::microseconds(block_time.time_since_epoch().count()));

   chain::controller& chain = app().get_plugin<chain_plugin>().chain();
   try {
      // determine how many blocks this producer can confirm
      // 1) if it is not a producer from this node, assume no confirmations (we will discard this block anyway)
      // 2) if it is a producer on this node that has never produced, the conservative approach is to assume no
      //    confirmations to make sure we don't double sign after a crash TODO: make these watermarks durable?
      // 3) if it is a producer on this node where this node knows the last block it produced, safely set it -UNLESS-
      // 4) the producer on this node's last watermark is higher (meaning on a different fork)
      const auto& hbs = chain.head_block_state();
      auto producer_name = hbs->get_scheduled_producer(block_time).producer_name;
      uint16_t blocks_to_confirm = 0;
      auto itr = _producer_watermarks.find(producer_name);
      if (itr != _producer_watermarks.end()) {
         auto watermark = itr->second;
         if (watermark < hbs->block_num) {
            blocks_to_confirm = std::min<uint16_t>(std::numeric_limits<uint16_t>::max(), (uint16_t)(hbs->block_num - watermark));
         }
      }

      chain.abort_block();
      chain.start_block(block_time, blocks_to_confirm);
   } FC_LOG_AND_DROP();

   if (chain.pending_block_state()) {
      // TODO:  BIG BAD WARNING, THIS WILL HAPPILY BLOW PAST DEADLINES BUT CONTROLLER IS NOT YET SAFE FOR DEADLINE USAGE
      try {
         while (chain.push_next_unapplied_transaction(fc::time_point::maximum()));
      } FC_LOG_AND_DROP();

      try {
         while (chain.push_next_scheduled_transaction(fc::time_point::maximum()));
      } FC_LOG_AND_DROP();


      //_timer.async_wait(boost::bind(&producer_plugin_impl::block_production_loop, this));
      _timer.async_wait([&](const boost::system::error_code& ec) {
         if (ec != boost::asio::error::operation_aborted) {
            block_production_loop();
         }
      });
   } else {
      elog("Failed to start a pending block, will try again later");
      // we failed to start a block, so try again later?
      _timer.async_wait([&](const boost::system::error_code& ec) {
         if (ec != boost::asio::error::operation_aborted) {
            schedule_production_loop();
         }
      });
   }
}

block_production_condition::block_production_condition_enum producer_plugin_impl::block_production_loop() {
   block_production_condition::block_production_condition_enum result;
   fc::mutable_variant_object capture;
   try
   {
      result = maybe_produce_block(capture);
   }
   catch( const fc::canceled_exception& )
   {
      //We're trying to exit. Go ahead and let this one out.
      throw;
   }
   catch( const fc::exception& e )
   {
      elog("Got exception while generating block:\n${e}", ("e", e.to_detail_string()));
      result = block_production_condition::exception_producing_block;
   }
   if(result != block_production_condition::produced && result == _prev_result) {
      _prev_result_count++;
   }
   else {
      /*
      if (_prev_result_count > 1) {
         ilog("Previous result occurred ${r} times",("r", _prev_result_count));
      }
      */
      _prev_result_count = 1;
      _prev_result = result;
      switch(result)
         {
         case block_production_condition::produced: {
            const auto& db = app().get_plugin<chain_plugin>().chain();
            auto producer  = db.head_block_producer();
            auto pending   = db.head_block_state();

            wlog("\r${p} generated block ${id}... #${n} @ ${t} with ${count} trxs, lib: ${lib}, confirmed: ${confs}",
                 ("p",producer)("id",fc::variant(pending->id).as_string().substr(0,16))
                 ("n",pending->block_num)("t",pending->block->timestamp)
                 ("count",pending->block->transactions.size())("lib",db.last_irreversible_block_num())("confs", pending->header.confirmed)(capture) );
            break;
         }
         case block_production_condition::not_synced:
            ilog("Not producing block because production is disabled until we receive a recent block (see: --enable-stale-production)");
            break;
         case block_production_condition::not_my_turn:
       //     ilog("Not producing block because it isn't my turn, its ${scheduled_producer}", (capture) );
            break;
         case block_production_condition::not_time_yet:
        //    ilog("Not producing block because slot has not yet arrived");
            break;
         case block_production_condition::no_private_key:
            ilog("Not producing block because I don't have the private key for ${scheduled_key}", (capture) );
            break;
         case block_production_condition::low_participation:
            elog("Not producing block because node appears to be on a minority fork with only ${pct}% producer participation", (capture) );
            break;
         case block_production_condition::lag:
            elog("Not producing block because node didn't wake up within 500ms of the slot time.");
            break;
         case block_production_condition::exception_producing_block:
            elog( "exception producing block" );
            break;
         case block_production_condition::fork_below_watermark:
            elog( "Not producing block because \"${producer}\" signed a BFT confirmation OR block at a higher block number (${watermark}) than the current fork's head (${head_block_num})" );
            break;
         }
   }
   schedule_production_loop();
   return result;
}

block_production_condition::block_production_condition_enum producer_plugin_impl::maybe_produce_block(fc::mutable_variant_object& capture) {
   chain::controller& chain = app().get_plugin<chain_plugin>().chain();
   block_state_ptr hbs = chain.head_block_state();
   fc::time_point now = fc::time_point::now();

   /*
   if (app().get_plugin<chain_plugin>().is_skipping_transaction_signatures()) {
      _production_skip_flags |= skip_transaction_signatures;
   }
   */
   // If the next block production opportunity is in the present or future, we're synced.
   if( !_production_enabled )
   {
      if( hbs->header.timestamp.next().to_time_point() >= now )
         _production_enabled = true;
      else
         return block_production_condition::not_synced;
   }

   auto pending_block_timestamp = chain.pending_block_state()->header.timestamp;

   //
   // this assert should not fail, because now <= db.head_block_time()
   // should have resulted in slot == 0.
   //
   // if this assert triggers, there is a serious bug in get_slot_at_time()
   // which would result in allowing a later block to have a timestamp
   // less than or equal to the previous block
   //
   assert( now > chain.head_block_time() );

   const auto& scheduled_producer = hbs->get_scheduled_producer( pending_block_timestamp );
   // we must control the producer scheduled to produce the next block.
   if( _producers.find( scheduled_producer.producer_name ) == _producers.end() )
   {
      capture("scheduled_producer", scheduled_producer.producer_name);
      return block_production_condition::not_my_turn;
   }

   auto private_key_itr = _private_keys.find( scheduled_producer.block_signing_key );

   if( private_key_itr == _private_keys.end() )
   {
      capture("scheduled_key", scheduled_producer.block_signing_key);
      return block_production_condition::no_private_key;
   }

   /*uint32_t prate = hbs->producer_participation_rate();
   if( prate < _required_producer_participation )
   {
      capture("pct", uint32_t(prate / config::percent_1));
      return block_production_condition::low_participation;
   }*/

   if( llabs(( pending_block_timestamp.to_time_point() - now).count()) > fc::milliseconds( config::block_interval_ms ).count() )
   {
      capture("scheduled_time", pending_block_timestamp)("now", now);
      return block_production_condition::lag;
   }

<<<<<<< HEAD
   // determine if our watermark excludes us from producing at this point
   auto itr = _producer_watermarks.find(scheduled_producer.producer_name);
   if (itr != _producer_watermarks.end()) {
      if (itr->second >= hbs->block_num + 1) {
         capture("producer", scheduled_producer.producer_name)("watermark",itr->second)("head_block_num",hbs->block_num);
         return block_production_condition::fork_below_watermark;
      }
   }

  // idump( (fc::time_point::now() - chain.pending_block_time()) );
=======
   //idump( (fc::time_point::now() - chain.pending_block_time()) );
>>>>>>> 4e13c9d5
   chain.finalize_block();
   chain.sign_block( [&]( const digest_type& d ) { return private_key_itr->second.sign(d); } );
   chain.commit_block();
   auto hbt = chain.head_block_time();
   //idump((fc::time_point::now() - hbt));

   block_state_ptr new_bs = chain.head_block_state();
   // for newly installed producers we can set their watermarks to the block they became
   if (hbs->active_schedule.version != new_bs->active_schedule.version) {
      flat_set<account_name> new_producers;
      new_producers.reserve(new_bs->active_schedule.producers.size());
      for( const auto& p: new_bs->active_schedule.producers) {
         if (_producers.count(p.producer_name) > 0)
            new_producers.insert(p.producer_name);
      }

      for( const auto& p: hbs->active_schedule.producers) {
         new_producers.erase(p.producer_name);
      }

      for (const auto& new_producer: new_producers) {
         _producer_watermarks[new_producer] = chain.head_block_num();
      }
   }
   _producer_watermarks[scheduled_producer.producer_name] = chain.head_block_num();
   return block_production_condition::produced;
}

} // namespace eosio<|MERGE_RESOLUTION|>--- conflicted
+++ resolved
@@ -499,7 +499,6 @@
       return block_production_condition::lag;
    }
 
-<<<<<<< HEAD
    // determine if our watermark excludes us from producing at this point
    auto itr = _producer_watermarks.find(scheduled_producer.producer_name);
    if (itr != _producer_watermarks.end()) {
@@ -509,10 +508,7 @@
       }
    }
 
-  // idump( (fc::time_point::now() - chain.pending_block_time()) );
-=======
    //idump( (fc::time_point::now() - chain.pending_block_time()) );
->>>>>>> 4e13c9d5
    chain.finalize_block();
    chain.sign_block( [&]( const digest_type& d ) { return private_key_itr->second.sign(d); } );
    chain.commit_block();
